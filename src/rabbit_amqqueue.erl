--- conflicted
+++ resolved
@@ -316,54 +316,49 @@
       Args, RequiredArgs, QueueName,
       [<<"x-expires">>, <<"x-message-ttl">>, <<"x-ha-policy">>]).
 
-<<<<<<< HEAD
-check_declare_arguments(QueueName, Args) ->
-    [case Fun(rabbit_misc:table_lookup(Args, Key), Args) of
-=======
 check_declare_arguments(QueueName = #resource{virtual_host = VHostPath},
                         Args) ->
-    [case Fun(rabbit_misc:table_lookup(Args, Key), VHostPath) of
->>>>>>> 0128bf7c
+    [case Fun(rabbit_misc:table_lookup(Args, Key), Args, VHostPath) of
          ok             -> ok;
          {error, Error} -> rabbit_misc:protocol_error(
                              precondition_failed,
                              "invalid arg '~s' for ~s: ~255p",
                              [Key, rabbit_misc:rs(QueueName), Error])
-<<<<<<< HEAD
-     end || {Key, Fun} <-
-                [{<<"x-expires">>,     fun check_integer_argument/2},
-                 {<<"x-message-ttl">>, fun check_integer_argument/2},
-                 {<<"x-ha-policy">>,   fun check_ha_policy_argument/2}]],
-    ok.
-
-check_integer_argument(undefined, _Args) ->
-    ok;
-check_integer_argument({Type, Val}, _Args) when Val > 0 ->
-=======
      end ||
         {Key, Fun} <-
-            [{<<"x-expires">>,     fun check_integer_argument/2},
-             {<<"x-message-ttl">>, fun check_integer_argument/2},
-             {<<"x-dead-letter-exchange">>, fun check_exchange_argument/2}]],
+                [{<<"x-expires">>,     fun check_integer_argument/3},
+                 {<<"x-message-ttl">>, fun check_integer_argument/3},
+                 {<<"x-ha-policy">>,   fun check_ha_policy_argument/3},
+                 {<<"x-dead-letter-exchange">>, fun check_exchange_argument/3}]],
     ok.
 
-check_integer_argument(undefined, _VHostPath) ->
-    ok;
-check_integer_argument({Type, Val}, _VHostPath) when Val > 0 ->
->>>>>>> 0128bf7c
+check_integer_argument(undefined, _Args, _VHostPath) ->
+    ok;
+check_integer_argument({Type, Val}, _Args, _VHostPath) when Val > 0 ->
     case lists:member(Type, ?INTEGER_ARG_TYPES) of
         true  -> ok;
         false -> {error, {unacceptable_type, Type}}
     end;
-<<<<<<< HEAD
-check_integer_argument({_Type, Val}, _Args) ->
+check_integer_argument({_Type, Val}, _Args, _VHostPath) ->
     {error, {value_zero_or_less, Val}}.
 
-check_ha_policy_argument(undefined, _Args) ->
-    ok;
-check_ha_policy_argument({longstr, <<"all">>}, _Args) ->
-    ok;
-check_ha_policy_argument({longstr, <<"nodes">>}, Args) ->
+check_exchange_argument(undefined, _Args, _VHostPath) ->
+    ok;
+check_exchange_argument({longstr, Val}, _Args, VHostPath) ->
+    case rabbit_exchange:lookup(rabbit_misc:r(VHostPath, exchange, Val)) of
+        {ok, _Exchange}    -> ok;
+        {error, not_found} -> {error, {non_existent_exchange, Val}}
+    end;
+check_exchange_argument({Type, _Val}, _Args, _VHostPath) ->
+    {error, {unacceptable_type, Type}}.
+
+
+
+check_ha_policy_argument(undefined, _Args, _VHostPath) ->
+    ok;
+check_ha_policy_argument({longstr, <<"all">>}, _Args, _VHostPath) ->
+    ok;
+check_ha_policy_argument({longstr, <<"nodes">>}, Args, _VHostPath) ->
     case rabbit_misc:table_lookup(Args, <<"x-ha-policy-params">>) of
         undefined ->
             {error, {require, 'x-ha-policy-params'}};
@@ -379,29 +374,13 @@
         {Type, _} ->
             {error, {ha_nodes_policy_params_not_array_of_longstr, Type}}
     end;
-check_ha_policy_argument({longstr, Policy}, _Args) ->
+check_ha_policy_argument({longstr, Policy}, _Args, _VHostPath) ->
     {error, {invalid_ha_policy, Policy}};
-check_ha_policy_argument({Type, _}, _Args) ->
+check_ha_policy_argument({Type, _}, _Args, _VHostPath) ->
     {error, {unacceptable_type, Type}}.
 
 list() ->
     mnesia:dirty_match_object(rabbit_queue, #amqqueue{_ = '_'}).
-=======
-check_integer_argument({_Type, Val}, _VHostPath) ->
-    {error, {value_zero_or_less, Val}}.
-
-check_exchange_argument(undefined, _VHostPath) ->
-    ok;
-check_exchange_argument({longstr, Val}, VHostPath) ->
-    case rabbit_exchange:lookup(rabbit_misc:r(VHostPath, exchange, Val)) of
-        {ok, _Exchange}    -> ok;
-        {error, not_found} -> {error, {non_existent_exchange, Val}}
-    end;
-check_exchange_argument({Type, _Val}, _VHostPath) ->
-    {error, {unacceptable_type, Type}}.
-
-
->>>>>>> 0128bf7c
 
 list(VHostPath) ->
     mnesia:dirty_match_object(
