%%   The contents of this file are subject to the Mozilla Public License
%%   Version 1.1 (the "License"); you may not use this file except in
%%   compliance with the License. You may obtain a copy of the License at
%%   http://www.mozilla.org/MPL/
%%
%%   Software distributed under the License is distributed on an "AS IS"
%%   basis, WITHOUT WARRANTY OF ANY KIND, either express or implied. See the
%%   License for the specific language governing rights and limitations
%%   under the License.
%%
%%   The Original Code is RabbitMQ.
%%
%%   The Initial Developers of the Original Code are LShift Ltd,
%%   Cohesive Financial Technologies LLC, and Rabbit Technologies Ltd.
%%
%%   Portions created before 22-Nov-2008 00:00:00 GMT by LShift Ltd,
%%   Cohesive Financial Technologies LLC, or Rabbit Technologies Ltd
%%   are Copyright (C) 2007-2008 LShift Ltd, Cohesive Financial
%%   Technologies LLC, and Rabbit Technologies Ltd.
%%
%%   Portions created by LShift Ltd are Copyright (C) 2007-2009 LShift
%%   Ltd. Portions created by Cohesive Financial Technologies LLC are
%%   Copyright (C) 2007-2009 Cohesive Financial Technologies
%%   LLC. Portions created by Rabbit Technologies Ltd are Copyright
%%   (C) 2007-2009 Rabbit Technologies Ltd.
%%
%%   All Rights Reserved.
%%
%%   Contributor(s): ______________________________________.
%%

-module(rabbit_msg_store).

-behaviour(gen_server2).

-export([start_link/3, write/2, read/1, contains/1, remove/1, release/1,
         sync/2]).

-export([sync/0]). %% internal

-export([init/1, handle_call/3, handle_cast/2, handle_info/2,
         terminate/2, code_change/3, handle_pre_hibernate/1]).

-define(SERVER, ?MODULE).

-define(FILE_SIZE_LIMIT,       (16*1024*1024)).
-define(SYNC_INTERVAL,         5). %% milliseconds
-define(HANDLE_CACHE_BUFFER_SIZE, 1048576). %% 1MB

%%----------------------------------------------------------------------------

-ifdef(use_specs).

-type(msg_id() :: binary()).
-type(msg() :: any()).
-type(file_path() :: any()).

-spec(start_link/3 ::
      (file_path(),
       (fun ((A) -> 'finished' | {msg_id(), non_neg_integer(), A})), A) ->
             {'ok', pid()} | 'ignore' | {'error', any()}).
-spec(write/2 :: (msg_id(), msg()) -> 'ok').
-spec(read/1 :: (msg_id()) -> {'ok', msg()} | 'not_found').
-spec(contains/1 :: (msg_id()) -> boolean()).
-spec(remove/1 :: ([msg_id()]) -> 'ok').
-spec(release/1 :: ([msg_id()]) -> 'ok').
-spec(sync/2 :: ([msg_id()], fun (() -> any())) -> 'ok').

-endif.

%%----------------------------------------------------------------------------

-record(msstate,
        {dir,                    %% store directory
         msg_locations,          %% where are messages?
         file_summary,           %% what's in the files?
         current_file,           %% current file name as number
         current_file_handle,    %% current file handle
                                 %% since the last fsync?
         file_size_limit,        %% how big can our files get?
         file_handle_cache,      %% file handle cache
         on_sync,                %% pending sync requests
         sync_timer_ref,         %% TRef for our interval timer
         message_cache,          %% ets message cache
         sum_valid_data,         %% sum of valid data in all files
         sum_file_size,          %% sum of file sizes
         pending_gc_completion,  %% things to do once GC completes
         gc_pid                  %% pid of the GC process
        }).

-record(msg_location,
        {msg_id, ref_count, file, offset, total_size}).

-record(file_summary,
        {file, valid_total_size, contiguous_top, left, right, file_size,
         locked}).

-record(gcstate,
        {dir
        }).

-define(MSG_LOC_NAME,          rabbit_disk_queue_msg_location).
-define(FILE_SUMMARY_ETS_NAME, rabbit_disk_queue_file_summary).
-define(FILE_EXTENSION,        ".rdq").
-define(FILE_EXTENSION_TMP,    ".rdt").
-define(CACHE_ETS_NAME,        rabbit_disk_queue_cache).
%% We run GC whenever (garbage / sum_file_size) > ?GARBAGE_FRACTION
-define(GARBAGE_FRACTION,      0.5).

-define(BINARY_MODE,     [raw, binary]).
-define(READ_MODE,       [read]).
-define(READ_AHEAD_MODE, [read_ahead | ?READ_MODE]).
-define(WRITE_MODE,      [write]).

-define(HIBERNATE_AFTER_MIN,        1000).
-define(DESIRED_HIBERNATE,         10000).

%% The components:
%%
%% MsgLocation: this is an ets table which contains:
%%              {MsgId, RefCount, File, Offset, TotalSize}
%% FileSummary: this is an ets table which contains:
%%              {File, ValidTotalSize, ContiguousTop, Left, Right}
%%
%% The basic idea is that messages are appended to the current file up
%% until that file becomes too big (> file_size_limit). At that point,
%% the file is closed and a new file is created on the _right_ of the
%% old file which is used for new messages. Files are named
%% numerically ascending, thus the file with the lowest name is the
%% eldest file.
%%
%% We need to keep track of which messages are in which files (this is
%% the MsgLocation table); how much useful data is in each file and
%% which files are on the left and right of each other. This is the
%% purpose of the FileSummary table.
%%
%% As messages are removed from files, holes appear in these
%% files. The field ValidTotalSize contains the total amount of useful
%% data left in the file, whilst ContiguousTop contains the amount of
%% valid data right at the start of each file. These are needed for
%% garbage collection.
%%
%% When we discover that either a file is now empty or that it can be
%% combined with the useful data in either its left or right file, we
%% compact the two files together. This keeps disk utilisation high
%% and aids performance.
%%
%% Given the compaction between two files, the left file is considered
%% the ultimate destination for the good data in the right file. If
%% necessary, the good data in the left file which is fragmented
%% throughout the file is written out to a temporary file, then read
%% back in to form a contiguous chunk of good data at the start of the
%% left file. Thus the left file is garbage collected and
%% compacted. Then the good data from the right file is copied onto
%% the end of the left file. MsgLocation and FileSummary tables are
%% updated.
%%
%% On startup, we scan the files we discover, dealing with the
%% possibilites of a crash have occured during a compaction (this
%% consists of tidyup - the compaction is deliberately designed such
%% that data is duplicated on disk rather than risking it being lost),
%% and rebuild the ets tables (MsgLocation, FileSummary).
%%
%% So, with this design, messages move to the left. Eventually, they
%% should end up in a contiguous block on the left and are then never
%% rewritten. But this isn't quite the case. If in a file there is one
%% message that is being ignored, for some reason, and messages in the
%% file to the right and in the current block are being read all the
%% time then it will repeatedly be the case that the good data from
%% both files can be combined and will be written out to a new
%% file. Whenever this happens, our shunned message will be rewritten.
%%
%% So, provided that we combine messages in the right order,
%% (i.e. left file, bottom to top, right file, bottom to top),
%% eventually our shunned message will end up at the bottom of the
%% left file. The compaction/combining algorithm is smart enough to
%% read in good data from the left file that is scattered throughout
%% (i.e. C and D in the below diagram), then truncate the file to just
%% above B (i.e. truncate to the limit of the good contiguous region
%% at the start of the file), then write C and D on top and then write
%% E, F and G from the right file on top. Thus contiguous blocks of
%% good data at the bottom of files are not rewritten (yes, this is
%% the data the size of which is tracked by the ContiguousTop
%% variable. Judicious use of a mirror is required).
%%
%% +-------+    +-------+         +-------+
%% |   X   |    |   G   |         |   G   |
%% +-------+    +-------+         +-------+
%% |   D   |    |   X   |         |   F   |
%% +-------+    +-------+         +-------+
%% |   X   |    |   X   |         |   E   |
%% +-------+    +-------+         +-------+
%% |   C   |    |   F   |   ===>  |   D   |
%% +-------+    +-------+         +-------+
%% |   X   |    |   X   |         |   C   |
%% +-------+    +-------+         +-------+
%% |   B   |    |   X   |         |   B   |
%% +-------+    +-------+         +-------+
%% |   A   |    |   E   |         |   A   |
%% +-------+    +-------+         +-------+
%%   left         right             left
%%
%% From this reasoning, we do have a bound on the number of times the
%% message is rewritten. From when it is inserted, there can be no
%% files inserted between it and the head of the queue, and the worst
%% case is that everytime it is rewritten, it moves one position lower
%% in the file (for it to stay at the same position requires that
%% there are no holes beneath it, which means truncate would be used
%% and so it would not be rewritten at all). Thus this seems to
%% suggest the limit is the number of messages ahead of it in the
%% queue, though it's likely that that's pessimistic, given the
%% requirements for compaction/combination of files.
%%
%% The other property is that we have is the bound on the lowest
%% utilisation, which should be 50% - worst case is that all files are
%% fractionally over half full and can't be combined (equivalent is
%% alternating full files and files with only one tiny message in
%% them).
%%
%% Messages are reference-counted. When a message with the same id is
%% written several times we only store it once, and only remove it
%% from the store when it has been removed the same number of times.
%%
%% The reference counts do not persist. Therefore the initialisation
%% function must be provided with a generator that produces ref count
%% deltas for all recovered messages.
%%
%% Read messages with a reference count greater than one are entered
%% into a message cache. The purpose of the cache is not especially
%% performance, though it can help there too, but prevention of memory
%% explosion. It ensures that as messages with a high reference count
%% are read from several processes they are read back as the same
%% binary object rather than multiples of identical binary
%% objects.

%%----------------------------------------------------------------------------
%% public API
%%----------------------------------------------------------------------------

start_link(Dir, MsgRefDeltaGen, MsgRefDeltaGenInit) ->
    gen_server2:start_link({local, ?SERVER}, ?MODULE,
                           [Dir, MsgRefDeltaGen, MsgRefDeltaGenInit],
                           [{timeout, infinity}]).

write(MsgId, Msg)  -> gen_server2:cast(?SERVER, {write, MsgId, Msg}).
read(MsgId)        -> gen_server2:call(?SERVER, {read, MsgId}, infinity).
contains(MsgId)    -> gen_server2:call(?SERVER, {contains, MsgId}, infinity).
remove(MsgIds)     -> gen_server2:cast(?SERVER, {remove, MsgIds}).
release(MsgIds)    -> gen_server2:cast(?SERVER, {release, MsgIds}).
sync(MsgIds, K)    -> gen_server2:cast(?SERVER, {sync, MsgIds, K}).
sync()             -> gen_server2:pcast(?SERVER, 9, sync). %% internal

%%----------------------------------------------------------------------------
%% gen_server callbacks
%%----------------------------------------------------------------------------

init([Dir, MsgRefDeltaGen, MsgRefDeltaGenInit]) ->
    process_flag(trap_exit, true),

    ok = filelib:ensure_dir(filename:join(Dir, "nothing")),

    MsgLocations = ets:new(?MSG_LOC_NAME,
                           [set, protected, {keypos, #msg_location.msg_id}]),

    InitFile = 0,
    FileSummary = ets:new(?FILE_SUMMARY_ETS_NAME,
                          [ordered_set, protected,
                           {keypos, #file_summary.file}]),
    MessageCache = ets:new(?CACHE_ETS_NAME, [set, private]),
    State =
        #msstate { dir                    = Dir,
                   msg_locations          = MsgLocations,
                   file_summary           = FileSummary,
                   current_file           = InitFile,
                   current_file_handle    = undefined,
                   file_size_limit        = ?FILE_SIZE_LIMIT,
                   file_handle_cache      = dict:new(),
                   on_sync                = [],
                   sync_timer_ref         = undefined,
                   message_cache          = MessageCache,
                   sum_valid_data         = 0,
                   sum_file_size          = 0,
                   pending_gc_completion  = [],
                   gc_pid = undefined
                  },

    ok = count_msg_refs(MsgRefDeltaGen, MsgRefDeltaGenInit, State),
    FileNames =
        sort_file_names(filelib:wildcard("*" ++ ?FILE_EXTENSION, Dir)),
    TmpFileNames =
        sort_file_names(filelib:wildcard("*" ++ ?FILE_EXTENSION_TMP, Dir)),
    ok = recover_crashed_compactions(Dir, FileNames, TmpFileNames),
    %% There should be no more tmp files now, so go ahead and load the
    %% whole lot
    Files = [filename_to_num(FileName) || FileName <- FileNames],
    {Offset, State1 = #msstate { current_file = CurFile }} =
        build_index(Files, State),

    %% read is only needed so that we can seek
    {ok, FileHdl} = open_file(Dir, filenum_to_name(CurFile),
                              [read | ?WRITE_MODE]),
    {ok, Offset} = file_handle_cache:position(FileHdl, Offset),
    ok = file_handle_cache:truncate(FileHdl),

    {ok, State1 #msstate { current_file_handle = FileHdl }, hibernate,
     {backoff, ?HIBERNATE_AFTER_MIN, ?HIBERNATE_AFTER_MIN, ?DESIRED_HIBERNATE}}.

handle_call({read, MsgId}, From, State) ->
    case read_message(MsgId, State) of
        {ok, Msg, State1} -> reply({ok, Msg}, State1);
        {blocked, State1} -> noreply(add_to_pending_gc_completion(
                                       {read, MsgId, From}, State1))
    end;

handle_call({contains, MsgId}, _From, State) ->
    reply(case index_lookup(MsgId, State) of
              not_found        -> false;
              #msg_location {} -> true
          end, State).

handle_cast({write, MsgId, Msg},
            State = #msstate { current_file_handle = CurHdl,
                               current_file        = CurFile,
                               file_summary        = FileSummary,
                               sum_valid_data      = SumValid,
                               sum_file_size       = SumFileSize }) ->
    case index_lookup(MsgId, State) of
        not_found ->
            %% New message, lots to do
            {ok, CurOffset} = file_handle_cache:current_virtual_offset(CurHdl),
            {ok, TotalSize} = rabbit_msg_file:append(CurHdl, MsgId, Msg),
            ok = index_insert(#msg_location {
                                msg_id = MsgId, ref_count = 1, file = CurFile,
                                offset = CurOffset, total_size = TotalSize },
                              State),
            [FSEntry = #file_summary { valid_total_size = ValidTotalSize,
                                       contiguous_top = ContiguousTop,
                                       right = undefined,
                                       locked = false,
                                       file_size = FileSize }] =
                ets:lookup(FileSummary, CurFile),
            ValidTotalSize1 = ValidTotalSize + TotalSize,
            ContiguousTop1 = if CurOffset =:= ContiguousTop ->
                                     %% can't be any holes in this file
                                     ValidTotalSize1;
                                true -> ContiguousTop
                             end,
            true = ets:insert(FileSummary, FSEntry #file_summary {
                                             valid_total_size = ValidTotalSize1,
                                             contiguous_top = ContiguousTop1,
                                             file_size = FileSize + TotalSize }),
            NextOffset = CurOffset + TotalSize,
            noreply(maybe_compact(maybe_roll_to_new_file(
                                    NextOffset, State #msstate
                                    { sum_valid_data = SumValid + TotalSize,
                                      sum_file_size = SumFileSize + TotalSize }
                                   )));
        StoreEntry = #msg_location { ref_count = RefCount } ->
            %% We already know about it, just update counter
            ok = index_update(StoreEntry #msg_location {
                                ref_count = RefCount + 1 }, State),
            noreply(State)
    end;

handle_cast({remove, MsgIds}, State) ->
    State1 = lists:foldl(
               fun (MsgId, State2) -> remove_message(MsgId, State2) end,
               State, MsgIds),
    noreply(maybe_compact(State1));

handle_cast({release, MsgIds}, State) ->
    lists:foreach(fun (MsgId) -> decrement_cache(MsgId, State) end, MsgIds),
    noreply(State);

handle_cast({sync, MsgIds, K},
            State = #msstate { current_file        = CurFile,
                               current_file_handle = CurHdl,
                               on_sync             = Syncs }) ->
    {ok, SyncOffset} = file_handle_cache:last_sync_offset(CurHdl),
    case lists:any(fun (MsgId) ->
                           #msg_location { file = File, offset = Offset } =
                               index_lookup(MsgId, State),
                           File =:= CurFile andalso Offset >= SyncOffset
                   end, MsgIds) of
        false -> K(),
                 noreply(State);
        true  -> noreply(State #msstate { on_sync = [K | Syncs] })
    end;

handle_cast(sync, State) ->
    noreply(sync(State)).

%% handle_cast({gc_finished, GCPid, RemainingFile, DeletedFile, MsgLocations},
%%             State = #msstate { file_summary = FileSummary,
%%                                gc_pid = GCPid }) ->
%%     true = ets:delete(FileSummary, DeletedFile),
%%     true = ets:insert(FileSummary, RemainingFile),
%%     State1 = lists:foldl(fun index_insert/2, State, MsgLocations),
%%     noreply(maybe_compact(run_pending(State1))).

handle_info(timeout, State) ->
    noreply(sync(State));

handle_info({file_handle_cache, maximum_eldest_since_use, Age}, State) ->
    ok = file_handle_cache:set_maximum_since_use(Age),
    noreply(State);

<<<<<<< HEAD
handle_info({'EXIT', _Pid, normal}, State) ->
    %% this is just the GC process going down
    noreply(State).
=======
handle_info({'EXIT', _Pid, Reason}, State) ->
    {stop, Reason, State}.
>>>>>>> 1e2f7736

terminate(_Reason, State = #msstate { msg_locations          = MsgLocations,
                                      file_summary           = FileSummary,
                                      current_file_handle    = FileHdl }) ->
    State1 = case FileHdl of
                 undefined -> State;
                 _ -> State2 = sync(State),
                      file_handle_cache:close(FileHdl),
                      State2
             end,
    State3 = close_all_handles(State1),
    ets:delete(MsgLocations),
    ets:delete(FileSummary),
    State3 #msstate { msg_locations       = undefined,
                      file_summary        = undefined,
                      current_file_handle = undefined }.

code_change(_OldVsn, State, _Extra) ->
    {ok, State}.

handle_pre_hibernate(State) ->
    {Result, State1} = maybe_compact1(State),
    {case Result of
        true  -> insomniate;
        false -> hibernate
     end, State1}.

%%----------------------------------------------------------------------------
%% general helper functions
%%----------------------------------------------------------------------------

noreply(State) ->
    {State1, Timeout} = next_state(State),
    {noreply, State1, Timeout}.

reply(Reply, State) ->
    {State1, Timeout} = next_state(State),
    {reply, Reply, State1, Timeout}.

next_state(State = #msstate { on_sync = [], sync_timer_ref = undefined }) ->
    {State, hibernate};
next_state(State = #msstate { sync_timer_ref = undefined }) ->
    {start_sync_timer(State), 0};
next_state(State = #msstate { on_sync = [] }) ->
    {stop_sync_timer(State), hibernate};
next_state(State) ->
    {State, 0}.

start_sync_timer(State = #msstate { sync_timer_ref = undefined }) ->
    {ok, TRef} = timer:apply_after(?SYNC_INTERVAL, ?MODULE, sync, []),
    State #msstate { sync_timer_ref = TRef }.

stop_sync_timer(State = #msstate { sync_timer_ref = undefined }) ->
    State;
stop_sync_timer(State = #msstate { sync_timer_ref = TRef }) ->
    {ok, cancel} = timer:cancel(TRef),
    State #msstate { sync_timer_ref = undefined }.

form_filename(Dir, Name) -> filename:join(Dir, Name).

filenum_to_name(File) -> integer_to_list(File) ++ ?FILE_EXTENSION.

filename_to_num(FileName) -> list_to_integer(filename:rootname(FileName)).

sort_file_names(FileNames) ->
    lists:sort(fun (A, B) -> filename_to_num(A) < filename_to_num(B) end,
               FileNames).

preallocate(Hdl, FileSizeLimit, FinalPos) ->
    {ok, FileSizeLimit} = file_handle_cache:position(Hdl, FileSizeLimit),
    ok = file_handle_cache:truncate(Hdl),
    {ok, FinalPos} = file_handle_cache:position(Hdl, FinalPos),
    ok.

truncate_and_extend_file(FileHdl, Lowpoint, Highpoint) ->
    {ok, Lowpoint} = file_handle_cache:position(FileHdl, Lowpoint),
    ok = file_handle_cache:truncate(FileHdl),
    ok = preallocate(FileHdl, Highpoint, Lowpoint).

sync(State = #msstate { current_file_handle = CurHdl,
                        on_sync = Syncs }) ->
    State1 = stop_sync_timer(State),
    case Syncs of
        [] -> State1;
        _ ->
            ok = file_handle_cache:sync(CurHdl),
            lists:foreach(fun (K) -> K() end, lists:reverse(Syncs)),
            State1 #msstate { on_sync = [] }
    end.

read_message(MsgId, State =
             #msstate { current_file = CurFile,
                        current_file_handle = CurHdl,
                        file_summary = FileSummary }) ->
    case index_lookup(MsgId, State) of
        not_found -> {ok, not_found, State};
        #msg_location { ref_count  = RefCount,
                        file       = File,
                        offset     = Offset,
                        total_size = TotalSize } ->
            case fetch_and_increment_cache(MsgId, State) of
                not_found ->
                    [#file_summary { locked = Locked }] =
                        ets:lookup(FileSummary, File),
                    case Locked of
                        true ->
                            {blocked, State};
                        false ->
                            ok = case CurFile =:= File andalso {ok, Offset} >=
                                     file_handle_cache:current_raw_offset(
                                       CurHdl) of
                                     true  -> file_handle_cache:flush(CurHdl);
                                     false -> ok
                                 end,
                            {Hdl, State1} = get_read_handle(File, State),
                            {ok, Offset} =
                                file_handle_cache:position(Hdl, Offset),
                            {ok, {MsgId, Msg}} =
                                case rabbit_msg_file:read(Hdl, TotalSize) of
                                    {ok, {MsgId, _}} = Obj -> Obj;
                                    Rest ->
                                        throw({error, {misread,
                                                       [{old_state, State},
                                                        {file_num, File},
                                                        {offset, Offset},
                                                        {read, Rest},
                                                        {proc_dict, get()}
                                                       ]}})
                                end,
                            ok = case RefCount > 1 of
                                     true ->
                                         insert_into_cache(MsgId, Msg, State1);
                                     false ->
                                         %% it's not in the cache and
                                         %% we only have one reference
                                         %% to the message. So don't
                                         %% bother putting it in the
                                         %% cache.
                                         ok
                                 end,
                            {ok, Msg, State1}
                    end;
                {Msg, _RefCount} ->
                    {ok, Msg, State}
            end
    end.

remove_message(MsgId, State = #msstate { file_summary = FileSummary,
                                         sum_valid_data = SumValid }) ->
    StoreEntry = #msg_location { ref_count = RefCount, file = File,
                                 offset = Offset, total_size = TotalSize } =
        index_lookup(MsgId, State),
    case RefCount of
        1 ->
            ok = remove_cache_entry(MsgId, State),
            [FSEntry = #file_summary { valid_total_size = ValidTotalSize,
                                       contiguous_top = ContiguousTop,
                                       locked = Locked }] =
                ets:lookup(FileSummary, File),
            case Locked of
                true ->
                    add_to_pending_gc_completion({remove, MsgId}, State);
                false ->
                    ok = index_delete(MsgId, State),
                    ContiguousTop1 = lists:min([ContiguousTop, Offset]),
                    ValidTotalSize1 = ValidTotalSize - TotalSize,
                    true = ets:insert(
                             FileSummary, FSEntry #file_summary {
                                            valid_total_size = ValidTotalSize1,
                                            contiguous_top = ContiguousTop1 }),
                    State1 = delete_file_if_empty(File, State),
                    State1 #msstate { sum_valid_data = SumValid - TotalSize }
            end;
        _ when 1 < RefCount ->
            ok = decrement_cache(MsgId, State),
            ok = index_update(StoreEntry #msg_location
                              { ref_count = RefCount - 1 }, State),
            State
    end.

add_to_pending_gc_completion(
  Op, State = #msstate { pending_gc_completion = Pending }) ->
    State #msstate { pending_gc_completion = [Op, Pending] }.

run_pending(State = #msstate { pending_gc_completion = Pending }) ->
    State1 = State #msstate { pending_gc_completion = [] },
    lists:foldl(fun run_pending/2, State1, Pending).

run_pending({read, MsgId, From}, State) ->
    case read_message(MsgId, State) of
        {ok, Msg, State1} -> gen_server2:reply(From, {ok, Msg}),
                             State1;
        {blocked, State1} -> add_to_pending_gc_completion(
                               {read, MsgId, From}, State1)
    end;
run_pending({remove, MsgId}, State) ->
    remove_message(MsgId, State).

close_handle(Key, State = #msstate { file_handle_cache = FHC }) ->
    case dict:find(Key, FHC) of
        {ok, Hdl} ->
            ok = file_handle_cache:close(Hdl),
            State #msstate { file_handle_cache = dict:erase(Key, FHC) };
        error -> State
    end.

close_all_handles(State = #msstate { file_handle_cache = FHC }) ->
    ok = dict:fold(fun (_Key, Hdl, ok) ->
                           file_handle_cache:close(Hdl)
                   end, ok, FHC),
    State #msstate { file_handle_cache = dict:new() }.

get_read_handle(FileNum, State = #msstate { file_handle_cache = FHC }) ->
    case dict:find(FileNum, FHC) of
        {ok, Hdl} -> {Hdl, State};
        error -> new_handle(FileNum, filenum_to_name(FileNum),
                            [read | ?BINARY_MODE], State)
    end.

new_handle(Key, FileName, Mode, State = #msstate { file_handle_cache = FHC,
                                                   dir = Dir }) ->
    {ok, Hdl} = open_file(Dir, FileName, Mode),
    {Hdl, State #msstate { file_handle_cache = dict:store(Key, Hdl, FHC) }}.

open_file(Dir, FileName, Mode) ->
    file_handle_cache:open(form_filename(Dir, FileName), ?BINARY_MODE ++ Mode,
                           [{write_buffer, ?HANDLE_CACHE_BUFFER_SIZE}]).

%%----------------------------------------------------------------------------
%% message cache helper functions
%%----------------------------------------------------------------------------

remove_cache_entry(MsgId, #msstate { message_cache = Cache }) ->
    true = ets:delete(Cache, MsgId),
    ok.

fetch_and_increment_cache(MsgId, #msstate { message_cache = Cache }) ->
    case ets:lookup(Cache, MsgId) of
        [] ->
            not_found;
        [{MsgId, Msg, _RefCount}] ->
            NewRefCount = ets:update_counter(Cache, MsgId, {3, 1}),
            {Msg, NewRefCount}
    end.

decrement_cache(MsgId, #msstate { message_cache = Cache }) ->
    true = try case ets:update_counter(Cache, MsgId, {3, -1}) of
                   N when N =< 0 -> true = ets:delete(Cache, MsgId);
                   _N -> true
               end
           catch error:badarg ->
                   %% MsgId is not in there because although it's been
                   %% delivered, it's never actually been read (think:
                   %% persistent message in mixed queue)
                   true
           end,
    ok.

insert_into_cache(MsgId, Msg, #msstate { message_cache = Cache }) ->
    true = ets:insert_new(Cache, {MsgId, Msg, 1}),
    ok.

%%----------------------------------------------------------------------------
%% index
%%----------------------------------------------------------------------------

index_lookup(Key, #msstate { msg_locations = MsgLocations }) ->
    case ets:lookup(MsgLocations, Key) of
        []      -> not_found;
        [Entry] -> Entry
    end.

index_insert(Obj, #msstate { msg_locations = MsgLocations }) ->
    true = ets:insert_new(MsgLocations, Obj),
    ok.

index_update(Obj, #msstate { msg_locations = MsgLocations }) ->
    true = ets:insert(MsgLocations, Obj),
    ok.

index_delete(Key, #msstate { msg_locations = MsgLocations }) ->
    true = ets:delete(MsgLocations, Key),
    ok.

index_delete_by_file(File, #msstate { msg_locations = MsgLocations }) ->
    MatchHead = #msg_location { file = File, _ = '_' },
    ets:select_delete(MsgLocations, [{MatchHead, [], [true]}]),
    ok.

%%----------------------------------------------------------------------------
%% recovery
%%----------------------------------------------------------------------------

count_msg_refs(Gen, Seed, State) ->
    case Gen(Seed) of
        finished -> ok;
        {_MsgId, 0, Next} -> count_msg_refs(Gen, Next, State);
        {MsgId, Delta, Next} ->
            ok = case index_lookup(MsgId, State) of
                     not_found ->
                         index_insert(#msg_location { msg_id = MsgId,
                                                      ref_count = Delta },
                                      State);
                     StoreEntry = #msg_location { ref_count = RefCount } ->
                         NewRefCount = RefCount + Delta,
                         case NewRefCount of
                             0 -> index_delete(MsgId, State);
                             _ -> index_update(StoreEntry #msg_location {
                                                 ref_count = NewRefCount },
                                               State)
                         end
                 end,
            count_msg_refs(Gen, Next, State)
    end.

recover_crashed_compactions(Dir, FileNames, TmpFileNames) ->
    lists:foreach(fun (TmpFileName) ->
                          ok = recover_crashed_compactions1(
                                 Dir, FileNames, TmpFileName)
                  end, TmpFileNames),
    ok.

recover_crashed_compactions1(Dir, FileNames, TmpFileName) ->
    NonTmpRelatedFileName = filename:rootname(TmpFileName) ++ ?FILE_EXTENSION,
    true = lists:member(NonTmpRelatedFileName, FileNames),
    {ok, UncorruptedMessagesTmp, MsgIdsTmp} =
        scan_file_for_valid_messages_msg_ids(Dir, TmpFileName),
    {ok, UncorruptedMessages, MsgIds} =
        scan_file_for_valid_messages_msg_ids(Dir, NonTmpRelatedFileName),
    %% 1) It's possible that everything in the tmp file is also in the
    %%    main file such that the main file is (prefix ++
    %%    tmpfile). This means that compaction failed immediately
    %%    prior to the final step of deleting the tmp file. Plan: just
    %%    delete the tmp file
    %% 2) It's possible that everything in the tmp file is also in the
    %%    main file but with holes throughout (or just somthing like
    %%    main = (prefix ++ hole ++ tmpfile)). This means that
    %%    compaction wrote out the tmp file successfully and then
    %%    failed. Plan: just delete the tmp file and allow the
    %%    compaction to eventually be triggered later
    %% 3) It's possible that everything in the tmp file is also in the
    %%    main file but such that the main file does not end with tmp
    %%    file (and there are valid messages in the suffix; main =
    %%    (prefix ++ tmpfile[with extra holes?] ++ suffix)). This
    %%    means that compaction failed as we were writing out the tmp
    %%    file. Plan: just delete the tmp file and allow the
    %%    compaction to eventually be triggered later
    %% 4) It's possible that there are messages in the tmp file which
    %%    are not in the main file. This means that writing out the
    %%    tmp file succeeded, but then we failed as we were copying
    %%    them back over to the main file, after truncating the main
    %%    file. As the main file has already been truncated, it should
    %%    consist only of valid messages. Plan: Truncate the main file
    %%    back to before any of the files in the tmp file and copy
    %%    them over again
    TmpPath = form_filename(Dir, TmpFileName),
    case is_sublist(MsgIdsTmp, MsgIds) of
        true -> %% we're in case 1, 2 or 3 above. Just delete the tmp file
                %% note this also catches the case when the tmp file
                %% is empty
            ok = file:delete(TmpPath);
        false ->
            %% We're in case 4 above. We only care about the inital
            %% msgs in main file that are not in the tmp file. If
            %% there are no msgs in the tmp file then we would be in
            %% the 'true' branch of this case, so we know the
            %% lists:last call is safe.
            EldestTmpMsgId = lists:last(MsgIdsTmp),
            {MsgIds1, UncorruptedMessages1}
                = case lists:splitwith(
                         fun (MsgId) -> MsgId /= EldestTmpMsgId end, MsgIds) of
                      {_MsgIds, []} -> %% no msgs from tmp in main
                          {MsgIds, UncorruptedMessages};
                      {Dropped, [EldestTmpMsgId | Rest]} ->
                          %% Msgs in Dropped are in tmp, so forget them.
                          %% *cry*. Lists indexed from 1.
                          {Rest, lists:sublist(UncorruptedMessages,
                                               2 + length(Dropped),
                                               length(Rest))}
                  end,
            %% The main file prefix should be contiguous
            {Top, MsgIds1} = find_contiguous_block_prefix(
                               lists:reverse(UncorruptedMessages1)),
            %% we should have that none of the messages in the prefix
            %% are in the tmp file
            true = is_disjoint(MsgIds1, MsgIdsTmp),
            %% must open with read flag, otherwise will stomp over contents
            {ok, MainHdl} = open_file(Dir, NonTmpRelatedFileName,
                                      [read | ?WRITE_MODE]),
            %% Wipe out any rubbish at the end of the file. Remember
            %% the head of the list will be the highest entry in the
            %% file.
            [{_, TmpTopTotalSize, TmpTopOffset}|_] = UncorruptedMessagesTmp,
            TmpSize = TmpTopOffset + TmpTopTotalSize,
            %% Extend the main file as big as necessary in a single
            %% move. If we run out of disk space, this truncate could
            %% fail, but we still aren't risking losing data
            ok = truncate_and_extend_file(MainHdl, Top, Top + TmpSize),
            {ok, TmpHdl} = open_file(Dir, TmpFileName, ?READ_AHEAD_MODE),
            {ok, TmpSize} = file_handle_cache:copy(TmpHdl, MainHdl, TmpSize),
            ok = file_handle_cache:close(MainHdl),
            ok = file_handle_cache:delete(TmpHdl),

            {ok, _MainMessages, MsgIdsMain} =
                scan_file_for_valid_messages_msg_ids(
                  Dir, NonTmpRelatedFileName),
            %% check that everything in MsgIds1 is in MsgIdsMain
            true = is_sublist(MsgIds1, MsgIdsMain),
            %% check that everything in MsgIdsTmp is in MsgIdsMain
            true = is_sublist(MsgIdsTmp, MsgIdsMain)
    end,
    ok.

is_sublist(SmallerL, BiggerL) ->
    lists:all(fun (Item) -> lists:member(Item, BiggerL) end, SmallerL).

is_disjoint(SmallerL, BiggerL) ->
    lists:all(fun (Item) -> not lists:member(Item, BiggerL) end, SmallerL).

scan_file_for_valid_messages_msg_ids(Dir, FileName) ->
    {ok, Messages, _FileSize} = scan_file_for_valid_messages(Dir, FileName),
    {ok, Messages, [MsgId || {MsgId, _TotalSize, _FileOffset} <- Messages]}.

scan_file_for_valid_messages(Dir, FileName) ->
    case open_file(Dir, FileName, ?READ_MODE) of
        {ok, Hdl} ->
            Valid = rabbit_msg_file:scan(Hdl),
            %% if something really bad's happened, the close could fail,
            %% but ignore
            file_handle_cache:close(Hdl),
            Valid;
        {error, enoent} -> {ok, [], 0};
        {error, Reason} -> throw({error,
                                  {unable_to_scan_file, FileName, Reason}})
    end.

%% Takes the list in *ascending* order (i.e. eldest message
%% first). This is the opposite of what scan_file_for_valid_messages
%% produces. The list of msgs that is produced is youngest first.
find_contiguous_block_prefix([]) -> {0, []};
find_contiguous_block_prefix(List) ->
    find_contiguous_block_prefix(List, 0, []).

find_contiguous_block_prefix([], ExpectedOffset, MsgIds) ->
    {ExpectedOffset, MsgIds};
find_contiguous_block_prefix([{MsgId, TotalSize, ExpectedOffset} | Tail],
                             ExpectedOffset, MsgIds) ->
    ExpectedOffset1 = ExpectedOffset + TotalSize,
    find_contiguous_block_prefix(Tail, ExpectedOffset1, [MsgId | MsgIds]);
find_contiguous_block_prefix([_MsgAfterGap | _Tail], ExpectedOffset, MsgIds) ->
    {ExpectedOffset, MsgIds}.

build_index([], State) ->
    build_index(undefined, [State #msstate.current_file], State);
build_index(Files, State) ->
    {Offset, State1} = build_index(undefined, Files, State),
    {Offset, lists:foldl(fun delete_file_if_empty/2, State1, Files)}.

build_index(Left, [], State = #msstate { file_summary = FileSummary }) ->
    ok = index_delete_by_file(undefined, State),
    Offset = case ets:lookup(FileSummary, Left) of
                 []                                       -> 0;
                 [#file_summary { file_size = FileSize }] -> FileSize
             end,
    {Offset, State #msstate { current_file = Left }};
build_index(Left, [File|Files],
            State = #msstate { dir = Dir, file_summary = FileSummary,
                               sum_valid_data = SumValid,
                               sum_file_size = SumFileSize }) ->
    {ok, Messages, FileSize} =
        scan_file_for_valid_messages(Dir, filenum_to_name(File)),
    {ValidMessages, ValidTotalSize} =
        lists:foldl(
          fun (Obj = {MsgId, TotalSize, Offset}, {VMAcc, VTSAcc}) ->
                  case index_lookup(MsgId, State) of
                      not_found -> {VMAcc, VTSAcc};
                      StoreEntry ->
                          ok = index_update(StoreEntry #msg_location {
                                              file = File, offset = Offset,
                                              total_size = TotalSize },
                                            State),
                          {[Obj | VMAcc], VTSAcc + TotalSize}
                  end
          end, {[], 0}, Messages),
    %% foldl reverses lists, find_contiguous_block_prefix needs
    %% msgs eldest first, so, ValidMessages is the right way round
    {ContiguousTop, _} = find_contiguous_block_prefix(ValidMessages),
    {Right, FileSize1} =
        case Files of
            %% if it's the last file, we'll truncate to remove any
            %% rubbish above the last valid message. This affects the
            %% file size.
            []    -> {undefined, case ValidMessages of
                                     [] -> 0;
                                     _  -> {_MsgId, TotalSize, Offset} =
                                               lists:last(ValidMessages),
                                           Offset + TotalSize
                                 end};
            [F|_] -> {F, FileSize}
        end,
    true =
        ets:insert_new(FileSummary, #file_summary {
                         file = File, valid_total_size = ValidTotalSize,
                         contiguous_top = ContiguousTop, locked = false,
                         left = Left, right = Right, file_size = FileSize1 }),
    build_index(File, Files,
                State #msstate { sum_valid_data = SumValid + ValidTotalSize,
                                 sum_file_size = SumFileSize + FileSize1 }).

%%----------------------------------------------------------------------------
%% garbage collection / compaction / aggregation
%%----------------------------------------------------------------------------

maybe_roll_to_new_file(Offset,
                       State = #msstate { dir                 = Dir,
                                          file_size_limit     = FileSizeLimit,
                                          current_file_handle = CurHdl,
                                          current_file        = CurFile,
                                          file_summary        = FileSummary })
  when Offset >= FileSizeLimit ->
    State1 = sync(State),
    ok = file_handle_cache:close(CurHdl),
    NextFile = CurFile + 1,
    {ok, NextHdl} = open_file(Dir, filenum_to_name(NextFile), ?WRITE_MODE),
    true = ets:update_element(FileSummary, CurFile,
                              {#file_summary.right, NextFile}),
    true = ets:insert_new(
             FileSummary, #file_summary {
               file = NextFile, valid_total_size = 0, contiguous_top = 0,
               left = CurFile, right = undefined, file_size = 0,
               locked = false }),
    State1 #msstate { current_file_handle = NextHdl,
                      current_file        = NextFile };
maybe_roll_to_new_file(_, State) ->
    State.

maybe_compact(State) ->
    {_Bool, State1} = maybe_compact1(State),
    State1.

maybe_compact1(State = #msstate { sum_valid_data = SumValid,
                                  sum_file_size = SumFileSize,
                                  gc_pid = undefined,
                                  file_summary = FileSummary })
  when (SumFileSize - SumValid) / SumFileSize > ?GARBAGE_FRACTION ->
    %% Pid = spawn_link(fun() ->
    %%                          io:format("GC process!~n")
    %%                          %% gen_server2:pcast(?SERVER, 9, {gc_finished, self(),}),
    %%                          end),
    %% State #msstate { gc_pid = Pid };
    {true, State};
maybe_compact1(State) ->
    {false, State}.

compact(Files, State) ->
    %% smallest number, hence eldest, hence left-most, first
    SortedFiles = lists:sort(Files),
    %% foldl reverses, so now youngest/right-most first
    {RemainingFiles, State1} =
        lists:foldl(fun (File, {Acc, State2}) ->
                            case delete_file_if_empty(File, State2) of
                                {true,  State3} -> {Acc, State3};
                                {false, State3} -> {[File | Acc], State3}
                            end
                    end, {[], State}, SortedFiles),
    lists:foldl(fun combine_file/2, State1, lists:reverse(RemainingFiles)).

%% At this stage, we simply know that the file has had msgs removed
%% from it. However, we don't know if we need to merge it left (which
%% is what we would prefer), or merge it right. If we merge left, then
%% this file is the source, and the left file is the destination. If
%% we merge right then this file is the destination and the right file
%% is the source.
combine_file(File, State = #msstate { file_summary = FileSummary,
                                      current_file = CurFile }) ->
    %% the file we're looking at may no longer exist as it may have
    %% been deleted within the current GC run
    case ets:lookup(FileSummary, File) of
        [] -> State;
        [FSEntry = #file_summary { left = Left, right = Right }] ->
            GoRight =
                fun() ->
                        case Right of
                            undefined -> State;
                            _ when not (CurFile == Right) ->
                                [FSRight] = ets:lookup(FileSummary, Right),
                                {_, State1} = adjust_meta_and_combine(
                                                FSEntry, FSRight, State),
                                State1;
                            _ -> State
                        end
                end,
            case Left of
                undefined ->
                    GoRight();
                _ -> [FSLeft] = ets:lookup(FileSummary, Left),
                     case adjust_meta_and_combine(FSLeft, FSEntry, State) of
                         {true, State1} -> State1;
                         {false, State} -> GoRight()
                     end
            end
    end.

adjust_meta_and_combine(
  LeftObj = #file_summary {
    file = LeftFile, valid_total_size = LeftValidData, right = RightFile,
    file_size = LeftFileSize, locked = true },
  RightObj = #file_summary {
    file = RightFile, valid_total_size = RightValidData, left = LeftFile,
    right = RightRight, file_size = RightFileSize, locked = true },
  State) ->
    TotalValidData = LeftValidData + RightValidData,
    {NewMsgLocs, State1} = combine_files(RightObj, LeftObj, State),
    %% %% this could fail if RightRight is undefined
    %% ets:update_element(FileSummary, RightRight,
    %%                    {#file_summary.left, LeftFile}),
    %% true = ets:delete(FileSummary, RightFile),
    LeftObj1 = LeftObj #file_summary {
                 valid_total_size = TotalValidData,
                 contiguous_top = TotalValidData,
                 file_size = TotalValidData,
                 right = RightRight },
    {RightFile, LeftObj1, NewMsgLocs,
     TotalValidData - LeftFileSize - RightFileSize,
     State1}.

combine_files(#file_summary { file = Source,
                              valid_total_size = SourceValid,
                              left = Destination },
              #file_summary { file = Destination,
                              valid_total_size = DestinationValid,
                              contiguous_top = DestinationContiguousTop,
                              right = Source },
              State = #gcstate { dir = Dir }) ->
    State1 = close_handle(Source, close_handle(Destination, State)),
    SourceName = filenum_to_name(Source),
    DestinationName = filenum_to_name(Destination),
    {ok, SourceHdl} = open_file(Dir, SourceName, ?READ_AHEAD_MODE),
    {ok, DestinationHdl} = open_file(Dir, DestinationName,
                                     ?READ_AHEAD_MODE ++ ?WRITE_MODE),
    ExpectedSize = SourceValid + DestinationValid,
    %% if DestinationValid =:= DestinationContiguousTop then we don't
    %% need a tmp file
    %% if they're not equal, then we need to write out everything past
    %%   the DestinationContiguousTop to a tmp file then truncate,
    %%   copy back in, and then copy over from Source
    %% otherwise we just truncate straight away and copy over from Source
    NewDestLocs =
        if DestinationContiguousTop =:= DestinationValid ->
                ok = truncate_and_extend_file(DestinationHdl,
                                              DestinationValid, ExpectedSize),
                [];
           true ->
                Worklist =
                    lists:dropwhile(
                      fun (#msg_location { offset = Offset })
                          when Offset /= DestinationContiguousTop ->
                              %% it cannot be that Offset ==
                              %% DestinationContiguousTop because if
                              %% it was then DestinationContiguousTop
                              %% would have been extended by TotalSize
                              Offset < DestinationContiguousTop
                              %% Given expected access patterns, I
                              %% suspect that the list should be
                              %% naturally sorted as we require,
                              %% however, we need to enforce it anyway
                      end,
                      find_unremoved_messages_in_file(Destination, State1)),
                Tmp = filename:rootname(DestinationName) ++ ?FILE_EXTENSION_TMP,
                {ok, TmpHdl} =
                    open_file(Dir, Tmp, ?READ_AHEAD_MODE ++ ?WRITE_MODE),
                {ok, NewDestLocs1} =
                    copy_messages(
                      Worklist, DestinationContiguousTop, DestinationValid,
                      DestinationHdl, TmpHdl, Destination),
                TmpSize = DestinationValid - DestinationContiguousTop,
                %% so now Tmp contains everything we need to salvage
                %% from Destination, and NewDestLocs1 contains
                %% msg_locations reflecting the compaction of
                %% Destination so truncate Destination and copy from
                %% Tmp back to the end
                {ok, 0} = file_handle_cache:position(TmpHdl, 0),
                ok = truncate_and_extend_file(
                       DestinationHdl, DestinationContiguousTop, ExpectedSize),
                {ok, TmpSize} =
                    file_handle_cache:copy(TmpHdl, DestinationHdl, TmpSize),
                %% position in DestinationHdl should now be DestinationValid
                ok = file_handle_cache:sync(DestinationHdl),
                ok = file_handle_cache:close(TmpHdl),
                ok = file:delete(form_filename(Dir, Tmp)),
                NewDestLocs1
        end,
    SourceWorkList = find_unremoved_messages_in_file(Source, State1),
    {ok, NewSourceLocs} =
        copy_messages(SourceWorkList, DestinationValid, ExpectedSize,
                      SourceHdl, DestinationHdl, Destination),
    %% tidy up
    ok = file_handle_cache:close(SourceHdl),
    ok = file_handle_cache:close(DestinationHdl),
    ok = file:delete(form_filename(Dir, SourceName)),
    {[NewDestLocs, NewSourceLocs], State1}.

find_unremoved_messages_in_file(File, State = #gcstate { dir = Dir }) ->
    %% Msgs here will be end-of-file at start-of-list
    {ok, Messages, _FileSize} =
        scan_file_for_valid_messages(Dir, filenum_to_name(File)),
    %% foldl will reverse so will end up with msgs in ascending offset order
    lists:foldl(
      fun ({MsgId, _TotalSize, _Offset}, Acc) ->
              case index_lookup(MsgId, State) of
                  Entry = #msg_location { file = File } -> [ Entry | Acc ];
                  _                                     -> Acc
              end
      end, [], Messages).

copy_messages(WorkList, InitOffset, FinalOffset, SourceHdl, DestinationHdl,
              Destination) ->
    {FinalOffset, BlockStart1, BlockEnd1, NewMsgLocations} =
        lists:foldl(
          fun (StoreEntry = #msg_location { offset = Offset,
                                            total_size = TotalSize },
               {CurOffset, BlockStart, BlockEnd, NewMsgLocs}) ->
                  %% CurOffset is in the DestinationFile.
                  %% Offset, BlockStart and BlockEnd are in the SourceFile
                  %% update MsgLocation to reflect change of file and offset
                  NewMsgLocs1 =
                      [StoreEntry #msg_location {
                         file = Destination,
                         offset = CurOffset } | NewMsgLocs],
                  NextOffset = CurOffset + TotalSize,
                  {BlockStart2, BlockEnd2} =
                      if BlockStart =:= undefined ->
                              %% base case, called only for the first list elem
                              {Offset, Offset + TotalSize};
                         Offset =:= BlockEnd ->
                              %% extend the current block because the
                              %% next msg follows straight on
                              {BlockStart, BlockEnd + TotalSize};
                         true ->
                              %% found a gap, so actually do the work
                              %% for the previous block
                              BSize = BlockEnd - BlockStart,
                              {ok, BlockStart} =
                                  file_handle_cache:position(SourceHdl,
                                                             BlockStart),
                              {ok, BSize} = file_handle_cache:copy(
                                              SourceHdl, DestinationHdl, BSize),
                              {Offset, Offset + TotalSize}
                      end,
                  {NextOffset, BlockStart2, BlockEnd2, NewMsgLocs1}
          end, {InitOffset, undefined, undefined, []}, WorkList),
    case WorkList of
        [] ->
            ok;
        _ ->
            %% do the last remaining block
            BSize1 = BlockEnd1 - BlockStart1,
            {ok, BlockStart1} =
                file_handle_cache:position(SourceHdl, BlockStart1),
            {ok, BSize1} =
                file_handle_cache:copy(SourceHdl, DestinationHdl, BSize1),
            ok = file_handle_cache:sync(DestinationHdl)
    end,
    {ok, NewMsgLocations}.

delete_file_if_empty(File, State = #msstate { current_file = File }) ->
    State;
delete_file_if_empty(File, #msstate { dir = Dir, file_summary = FileSummary,
                                      sum_file_size = SumFileSize } = State) ->
    [#file_summary { valid_total_size = ValidData, file_size = FileSize,
                     left = Left, right = Right }] =
        ets:lookup(FileSummary, File),
    case ValidData of
        %% we should NEVER find the current file in here hence right
        %% should always be a file, not undefined
        0 -> case {Left, Right} of
                 {undefined, _} when not is_atom(Right) ->
                     %% the eldest file is empty.
                     true = ets:update_element(
                              FileSummary, Right,
                              {#file_summary.left, undefined});
                 {_, _} when not (is_atom(Right)) ->
                     true = ets:update_element(FileSummary, Right,
                                               {#file_summary.left, Left}),
                     true =
                         ets:update_element(FileSummary, Left,
                                            {#file_summary.right, Right})
             end,
             true = ets:delete(FileSummary, File),
             State1 = close_handle(File, State),
             ok = file:delete(form_filename(Dir, filenum_to_name(File))),
             State1 #msstate { sum_file_size = SumFileSize - FileSize };
        _ -> State
    end.<|MERGE_RESOLUTION|>--- conflicted
+++ resolved
@@ -405,14 +405,8 @@
     ok = file_handle_cache:set_maximum_since_use(Age),
     noreply(State);
 
-<<<<<<< HEAD
-handle_info({'EXIT', _Pid, normal}, State) ->
-    %% this is just the GC process going down
-    noreply(State).
-=======
 handle_info({'EXIT', _Pid, Reason}, State) ->
     {stop, Reason, State}.
->>>>>>> 1e2f7736
 
 terminate(_Reason, State = #msstate { msg_locations          = MsgLocations,
                                       file_summary           = FileSummary,
