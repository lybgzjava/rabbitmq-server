--- conflicted
+++ resolved
@@ -729,13 +729,8 @@
                            (MsgPropsFun(MsgProps)) #message_properties {
                              needs_confirming = false }
                    end,
-<<<<<<< HEAD
-    a(reduce_memory_use(
+    {MsgIds, State1} =
         ack(fun (_, _, _) -> ok end,
-=======
-    {MsgIds, State1} =
-        ack(fun msg_store_release/3,
->>>>>>> cf9ec373
             fun (#msg_status { msg = Msg, msg_props = MsgProps }, State1) ->
                     {_SeqId, State2} = publish(Msg, MsgPropsFun1(MsgProps),
                                                true, false, State1),
