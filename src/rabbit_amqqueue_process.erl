%% The contents of this file are subject to the Mozilla Public License
%% Version 1.1 (the "License"); you may not use this file except in
%% compliance with the License. You may obtain a copy of the License
%% at http://www.mozilla.org/MPL/
%%
%% Software distributed under the License is distributed on an "AS IS"
%% basis, WITHOUT WARRANTY OF ANY KIND, either express or implied. See
%% the License for the specific language governing rights and
%% limitations under the License.
%%
%% The Original Code is RabbitMQ.
%%
%% The Initial Developer of the Original Code is VMware, Inc.
%% Copyright (c) 2007-2012 VMware, Inc.  All rights reserved.
%%

-module(rabbit_amqqueue_process).
-include("rabbit.hrl").
-include("rabbit_framing.hrl").

-behaviour(gen_server2).

-define(UNSENT_MESSAGE_LIMIT,          200).
-define(SYNC_INTERVAL,                 25). %% milliseconds
-define(RAM_DURATION_UPDATE_INTERVAL,  5000).

-export([start_link/1, info_keys/0]).

-export([init_with_backing_queue_state/7]).

-export([init/1, terminate/2, code_change/3, handle_call/3, handle_cast/2,
         handle_info/2, handle_pre_hibernate/1, prioritise_call/3,
         prioritise_cast/2, prioritise_info/2, format_message_queue/2]).

%% Queue's state
-record(q, {q,
            exclusive_consumer,
            has_had_consumers,
            backing_queue,
            backing_queue_state,
            active_consumers,
            expires,
            sync_timer_ref,
            rate_timer_ref,
            expiry_timer_ref,
            stats_timer,
            msg_id_to_channel,
            ttl,
            ttl_timer_ref,
            ttl_timer_expiry,
            senders,
            publish_seqno,
            unconfirmed,
            delayed_stop,
            queue_monitors,
            dlx,
            dlx_routing_key
           }).

-record(consumer, {tag, ack_required}).

%% These are held in our process dictionary
-record(cr, {ch_pid,
             monitor_ref,
             acktags,
             consumer_count,
             blocked_consumers,
             limiter,
             is_limit_active,
             unsent_message_count}).

%%----------------------------------------------------------------------------

-ifdef(use_specs).

-spec(start_link/1 ::
        (rabbit_types:amqqueue()) -> rabbit_types:ok_pid_or_error()).
-spec(info_keys/0 :: () -> rabbit_types:info_keys()).
-spec(init_with_backing_queue_state/7 ::
        (rabbit_types:amqqueue(), atom(), tuple(), any(),
         [rabbit_types:delivery()], pmon:pmon(), dict()) -> #q{}).

-endif.

%%----------------------------------------------------------------------------

-define(STATISTICS_KEYS,
        [pid,
         exclusive_consumer_pid,
         exclusive_consumer_tag,
         messages_ready,
         messages_unacknowledged,
         messages,
         consumers,
         active_consumers,
         memory,
         slave_pids,
         synchronised_slave_pids,
         backing_queue_status
        ]).

-define(CREATION_EVENT_KEYS,
        [pid,
         name,
         durable,
         auto_delete,
         arguments,
         owner_pid
        ]).

-define(INFO_KEYS,
        ?CREATION_EVENT_KEYS ++ ?STATISTICS_KEYS -- [pid]).

%%----------------------------------------------------------------------------

start_link(Q) -> gen_server2:start_link(?MODULE, Q, []).

info_keys() -> ?INFO_KEYS.

%%----------------------------------------------------------------------------

init(Q) ->
    process_flag(trap_exit, true),

    State = #q{q                   = Q#amqqueue{pid = self()},
               exclusive_consumer  = none,
               has_had_consumers   = false,
               backing_queue       = backing_queue_module(Q),
               backing_queue_state = undefined,
               active_consumers    = queue:new(),
               expires             = undefined,
               sync_timer_ref      = undefined,
               rate_timer_ref      = undefined,
               expiry_timer_ref    = undefined,
               ttl                 = undefined,
               senders             = pmon:new(),
               dlx                 = undefined,
               dlx_routing_key     = undefined,
               publish_seqno       = 1,
               unconfirmed         = dtree:empty(),
               delayed_stop        = undefined,
               queue_monitors      = pmon:new(),
               msg_id_to_channel   = gb_trees:empty()},
    {ok, rabbit_event:init_stats_timer(State, #q.stats_timer), hibernate,
     {backoff, ?HIBERNATE_AFTER_MIN, ?HIBERNATE_AFTER_MIN, ?DESIRED_HIBERNATE}}.

init_with_backing_queue_state(Q = #amqqueue{exclusive_owner = Owner}, BQ, BQS,
                              RateTRef, Deliveries, Senders, MTC) ->
    case Owner of
        none -> ok;
        _    -> erlang:monitor(process, Owner)
    end,
    State = #q{q                   = Q,
               exclusive_consumer  = none,
               has_had_consumers   = false,
               backing_queue       = BQ,
               backing_queue_state = BQS,
               active_consumers    = queue:new(),
               expires             = undefined,
               sync_timer_ref      = undefined,
               rate_timer_ref      = RateTRef,
               expiry_timer_ref    = undefined,
               ttl                 = undefined,
               senders             = Senders,
               publish_seqno       = 1,
               unconfirmed         = dtree:empty(),
               delayed_stop        = undefined,
               queue_monitors      = pmon:new(),
               msg_id_to_channel   = MTC},
    State1 = process_args(rabbit_event:init_stats_timer(State, #q.stats_timer)),
    lists:foldl(fun (Delivery, StateN) ->
                        deliver_or_enqueue(Delivery, true, StateN)
                end, State1, Deliveries).

terminate(shutdown = R,      State = #q{backing_queue = BQ}) ->
    terminate_shutdown(fun (BQS) -> BQ:terminate(R, BQS) end, State);
terminate({shutdown, _} = R, State = #q{backing_queue = BQ}) ->
    terminate_shutdown(fun (BQS) -> BQ:terminate(R, BQS) end, State);
terminate(Reason,            State = #q{q             = #amqqueue{name = QName},
                                        backing_queue = BQ}) ->
    terminate_shutdown(
      fun (BQS) ->
              BQS1 = BQ:delete_and_terminate(Reason, BQS),
              %% don't care if the internal delete doesn't return 'ok'.
              rabbit_amqqueue:internal_delete(QName, self()),
              BQS1
      end, State).

code_change(_OldVsn, State, _Extra) ->
    {ok, State}.

%%----------------------------------------------------------------------------

declare(Recover, From, State = #q{q                   = Q,
                                  backing_queue       = BQ,
                                  backing_queue_state = undefined}) ->
    case rabbit_amqqueue:internal_declare(Q, Recover) of
        not_found ->
            {stop, normal, not_found, State};
        Q1 ->
            case matches(Recover, Q, Q1) of
                true ->
                    gen_server2:reply(From, {new, Q}),
                    ok = file_handle_cache:register_callback(
                           rabbit_amqqueue, set_maximum_since_use, [self()]),
                    ok = rabbit_memory_monitor:register(
                           self(), {rabbit_amqqueue,
                                    set_ram_duration_target, [self()]}),
                    BQS = bq_init(BQ, Q, Recover),
                    State1 = process_args(State#q{backing_queue_state = BQS}),
                    rabbit_event:notify(queue_created,
                                        infos(?CREATION_EVENT_KEYS, State1)),
                    rabbit_event:if_enabled(State1, #q.stats_timer,
                                            fun() -> emit_stats(State1) end),
                    noreply(State1);
                false ->
                    {stop, normal, {existing, Q1}, State}
            end
     end.

matches(true, Q, Q) -> true;
matches(true, _Q, _Q1) -> false;
matches(false, Q1, Q2) ->
    %% i.e. not policy
    Q1#amqqueue.name =:= Q2#amqqueue.name andalso
    Q1#amqqueue.durable =:= Q2#amqqueue.durable andalso
    Q1#amqqueue.auto_delete =:= Q2#amqqueue.auto_delete andalso
    Q1#amqqueue.exclusive_owner =:= Q2#amqqueue.exclusive_owner andalso
    Q1#amqqueue.arguments =:= Q2#amqqueue.arguments andalso
    Q1#amqqueue.pid =:= Q2#amqqueue.pid andalso
    Q1#amqqueue.slave_pids =:= Q2#amqqueue.slave_pids.

bq_init(BQ, Q, Recover) ->
    Self = self(),
    BQ:init(Q, Recover,
            fun (Mod, Fun) ->
                    rabbit_amqqueue:run_backing_queue(Self, Mod, Fun)
            end).

process_args(State = #q{q = #amqqueue{arguments = Arguments}}) ->
    lists:foldl(
      fun({Arg, Fun}, State1) ->
              case rabbit_misc:table_lookup(Arguments, Arg) of
                  {_Type, Val} -> Fun(Val, State1);
                  undefined    -> State1
              end
      end, State,
      [{<<"x-expires">>,                 fun init_expires/2},
       {<<"x-message-ttl">>,             fun init_ttl/2},
       {<<"x-dead-letter-exchange">>,    fun init_dlx/2},
       {<<"x-dead-letter-routing-key">>, fun init_dlx_routing_key/2}]).

init_expires(Expires, State) -> ensure_expiry_timer(State#q{expires = Expires}).

init_ttl(TTL, State) -> drop_expired_messages(State#q{ttl = TTL}).

init_dlx(DLX, State = #q{q = #amqqueue{name = QName}}) ->
    State#q{dlx = rabbit_misc:r(QName, exchange, DLX)}.

init_dlx_routing_key(RoutingKey, State) ->
    State#q{dlx_routing_key = RoutingKey}.

terminate_shutdown(Fun, State) ->
    State1 = #q{backing_queue_state = BQS} =
        stop_sync_timer(stop_rate_timer(State)),
    case BQS of
        undefined -> State1;
        _         -> ok = rabbit_memory_monitor:deregister(self()),
                     [emit_consumer_deleted(Ch, CTag)
                      || {Ch, CTag, _} <- consumers(State1)],
                     State1#q{backing_queue_state = Fun(BQS)}
    end.

reply(Reply, NewState) ->
    assert_invariant(NewState),
    {NewState1, Timeout} = next_state(NewState),
    {reply, Reply, NewState1, Timeout}.

noreply(NewState) ->
    assert_invariant(NewState),
    {NewState1, Timeout} = next_state(NewState),
    {noreply, NewState1, Timeout}.

next_state(State = #q{backing_queue = BQ, backing_queue_state = BQS}) ->
    {MsgIds, BQS1} = BQ:drain_confirmed(BQS),
    State1 = ensure_stats_timer(
               ensure_rate_timer(
                 confirm_messages(MsgIds, State#q{
                                            backing_queue_state = BQS1}))),
    case BQ:needs_timeout(BQS1) of
        false -> {stop_sync_timer(State1),   hibernate     };
        idle  -> {stop_sync_timer(State1),   ?SYNC_INTERVAL};
        timed -> {ensure_sync_timer(State1), 0             }
    end.

backing_queue_module(Q) ->
    case rabbit_mirror_queue_misc:is_mirrored(Q) of
        false -> {ok, BQM} = application:get_env(backing_queue_module),
                 BQM;
        true  -> rabbit_mirror_queue_master
    end.

ensure_sync_timer(State = #q{sync_timer_ref = undefined}) ->
    TRef = erlang:send_after(?SYNC_INTERVAL, self(), sync_timeout),
    State#q{sync_timer_ref = TRef};
ensure_sync_timer(State) ->
    State.

stop_sync_timer(State = #q{sync_timer_ref = undefined}) ->
    State;
stop_sync_timer(State = #q{sync_timer_ref = TRef}) ->
    erlang:cancel_timer(TRef),
    State#q{sync_timer_ref = undefined}.

ensure_rate_timer(State = #q{rate_timer_ref = undefined}) ->
    TRef = erlang:send_after(
             ?RAM_DURATION_UPDATE_INTERVAL, self(), update_ram_duration),
    State#q{rate_timer_ref = TRef};
ensure_rate_timer(State = #q{rate_timer_ref = just_measured}) ->
    State#q{rate_timer_ref = undefined};
ensure_rate_timer(State) ->
    State.

stop_rate_timer(State = #q{rate_timer_ref = undefined}) ->
    State;
stop_rate_timer(State = #q{rate_timer_ref = just_measured}) ->
    State#q{rate_timer_ref = undefined};
stop_rate_timer(State = #q{rate_timer_ref = TRef}) ->
    erlang:cancel_timer(TRef),
    State#q{rate_timer_ref = undefined}.

stop_expiry_timer(State = #q{expiry_timer_ref = undefined}) ->
    State;
stop_expiry_timer(State = #q{expiry_timer_ref = TRef}) ->
    erlang:cancel_timer(TRef),
    State#q{expiry_timer_ref = undefined}.

%% We wish to expire only when there are no consumers *and* the expiry
%% hasn't been refreshed (by queue.declare or basic.get) for the
%% configured period.
ensure_expiry_timer(State = #q{expires = undefined}) ->
    State;
ensure_expiry_timer(State = #q{expires = Expires}) ->
    case is_unused(State) of
        true  -> NewState = stop_expiry_timer(State),
                 TRef = erlang:send_after(Expires, self(), maybe_expire),
                 NewState#q{expiry_timer_ref = TRef};
        false -> State
    end.

ensure_stats_timer(State) ->
    rabbit_event:ensure_stats_timer(State, #q.stats_timer, emit_stats).

assert_invariant(#q{active_consumers = AC,
                    backing_queue = BQ, backing_queue_state = BQS}) ->
    true = (queue:is_empty(AC) orelse BQ:is_empty(BQS)).

lookup_ch(ChPid) ->
    case get({ch, ChPid}) of
        undefined -> not_found;
        C         -> C
    end.

ch_record(ChPid) ->
    Key = {ch, ChPid},
    case get(Key) of
        undefined -> MonitorRef = erlang:monitor(process, ChPid),
                     C = #cr{ch_pid               = ChPid,
                             monitor_ref          = MonitorRef,
                             acktags              = sets:new(),
                             consumer_count       = 0,
                             blocked_consumers    = queue:new(),
                             is_limit_active      = false,
                             limiter              = rabbit_limiter:make_token(),
                             unsent_message_count = 0},
                     put(Key, C),
                     C;
        C = #cr{} -> C
    end.

update_ch_record(C = #cr{consumer_count       = ConsumerCount,
                         acktags              = ChAckTags,
                         unsent_message_count = UnsentMessageCount}) ->
    case {sets:size(ChAckTags), ConsumerCount, UnsentMessageCount} of
        {0, 0, 0} -> ok = erase_ch_record(C);
        _         -> ok = store_ch_record(C)
    end,
    C.

store_ch_record(C = #cr{ch_pid = ChPid}) ->
    put({ch, ChPid}, C),
    ok.

erase_ch_record(#cr{ch_pid      = ChPid,
                    limiter     = Limiter,
                    monitor_ref = MonitorRef}) ->
    ok = rabbit_limiter:unregister(Limiter, self()),
    erlang:demonitor(MonitorRef),
    erase({ch, ChPid}),
    ok.

update_consumer_count(C = #cr{consumer_count = 0, limiter = Limiter}, +1) ->
    ok = rabbit_limiter:register(Limiter, self()),
    update_ch_record(C#cr{consumer_count = 1});
update_consumer_count(C = #cr{consumer_count = 1, limiter = Limiter}, -1) ->
    ok = rabbit_limiter:unregister(Limiter, self()),
    update_ch_record(C#cr{consumer_count = 0,
                          limiter = rabbit_limiter:make_token()});
update_consumer_count(C = #cr{consumer_count = Count}, Delta) ->
    update_ch_record(C#cr{consumer_count = Count + Delta}).

all_ch_record() -> [C || {{ch, _}, C} <- get()].

block_consumer(C = #cr{blocked_consumers = Blocked}, QEntry) ->
    update_ch_record(C#cr{blocked_consumers = queue:in(QEntry, Blocked)}).

is_ch_blocked(#cr{unsent_message_count = Count, is_limit_active = Limited}) ->
    Limited orelse Count >= ?UNSENT_MESSAGE_LIMIT.

ch_record_state_transition(OldCR, NewCR) ->
    case {is_ch_blocked(OldCR), is_ch_blocked(NewCR)} of
        {true, false} -> unblock;
        {false, true} -> block;
        {_, _}        -> ok
    end.

deliver_msgs_to_consumers(_DeliverFun, true, State) ->
    {true, State};
deliver_msgs_to_consumers(DeliverFun, false,
                          State = #q{active_consumers = ActiveConsumers}) ->
    case queue:out(ActiveConsumers) of
        {empty, _} ->
            {false, State};
        {{value, QEntry}, Tail} ->
            {Stop, State1} = deliver_msg_to_consumer(
                               DeliverFun, QEntry,
                               State#q{active_consumers = Tail}),
            deliver_msgs_to_consumers(DeliverFun, Stop, State1)
    end.

deliver_msg_to_consumer(DeliverFun, E = {ChPid, Consumer}, State) ->
    C = ch_record(ChPid),
    case is_ch_blocked(C) of
        true  -> block_consumer(C, E),
                 {false, State};
        false -> case rabbit_limiter:can_send(C#cr.limiter, self(),
                                              Consumer#consumer.ack_required) of
                     false -> block_consumer(C#cr{is_limit_active = true}, E),
                              {false, State};
                     true  -> AC1 = queue:in(E, State#q.active_consumers),
                              deliver_msg_to_consumer(
                                DeliverFun, Consumer, C,
                                State#q{active_consumers = AC1})
                 end
    end.

deliver_msg_to_consumer(DeliverFun,
                        #consumer{tag          = ConsumerTag,
                                  ack_required = AckRequired},
                        C = #cr{ch_pid               = ChPid,
                                acktags              = ChAckTags,
                                unsent_message_count = Count},
                        State = #q{q = #amqqueue{name = QName}}) ->
    {{Message, IsDelivered, AckTag}, Stop, State1} =
        DeliverFun(AckRequired, State),
    rabbit_channel:deliver(ChPid, ConsumerTag, AckRequired,
                           {QName, self(), AckTag, IsDelivered, Message}),
    ChAckTags1 = case AckRequired of
                     true  -> sets:add_element(AckTag, ChAckTags);
                     false -> ChAckTags
                 end,
    update_ch_record(C#cr{acktags              = ChAckTags1,
                          unsent_message_count = Count + 1}),
    {Stop, State1}.

deliver_from_queue_deliver(AckRequired, State) ->
    {{Message, IsDelivered, AckTag, Remaining}, State1} =
        fetch(AckRequired, State),
    {{Message, IsDelivered, AckTag}, 0 == Remaining, State1}.

confirm_messages([], State) ->
    State;
confirm_messages(MsgIds, State = #q{msg_id_to_channel = MTC}) ->
    {CMs, MTC1} =
        lists:foldl(
          fun(MsgId, {CMs, MTC0}) ->
                  case gb_trees:lookup(MsgId, MTC0) of
                      {value, {SenderPid, MsgSeqNo}} ->
                          {rabbit_misc:gb_trees_cons(SenderPid,
                                                     MsgSeqNo, CMs),
                           gb_trees:delete(MsgId, MTC0)};
                      none ->
                          {CMs, MTC0}
                  end
          end, {gb_trees:empty(), MTC}, MsgIds),
    rabbit_misc:gb_trees_foreach(fun rabbit_misc:confirm_to_sender/2, CMs),
    State#q{msg_id_to_channel = MTC1}.

send_or_record_confirm(#delivery{msg_seq_no = undefined}, State) ->
    {never, State};
send_or_record_confirm(#delivery{sender     = SenderPid,
                                 msg_seq_no = MsgSeqNo,
                                 message    = #basic_message {
                                   is_persistent = true,
                                   id            = MsgId}},
                       State = #q{q                 = #amqqueue{durable = true},
                                  msg_id_to_channel = MTC}) ->
    MTC1 = gb_trees:insert(MsgId, {SenderPid, MsgSeqNo}, MTC),
    {eventually, State#q{msg_id_to_channel = MTC1}};
send_or_record_confirm(#delivery{sender     = SenderPid,
                                 msg_seq_no = MsgSeqNo}, State) ->
    rabbit_misc:confirm_to_sender(SenderPid, [MsgSeqNo]),
    {immediately, State}.

run_message_queue(State) ->
    State1 = #q{backing_queue = BQ, backing_queue_state = BQS} =
        drop_expired_messages(State),
    {_IsEmpty1, State2} = deliver_msgs_to_consumers(
                            fun deliver_from_queue_deliver/2,
                            BQ:is_empty(BQS), State1),
    State2.

attempt_delivery(#delivery{sender = SenderPid, message = Message}, Props,
                 State = #q{backing_queue = BQ, backing_queue_state = BQS}) ->
    case BQ:is_duplicate(Message, BQS) of
        {false, BQS1} ->
            deliver_msgs_to_consumers(
              fun (AckRequired, State1 = #q{backing_queue_state = BQS2}) ->
                      {AckTag, BQS3} = BQ:publish_delivered(
                                         AckRequired, Message, Props,
                                         SenderPid, BQS2),
                      {{Message, Props#message_properties.delivered, AckTag},
                       true, State1#q{backing_queue_state = BQS3}}
              end, false, State#q{backing_queue_state = BQS1});
        {published, BQS1} ->
            {true,  State#q{backing_queue_state = BQS1}};
        {discarded, BQS1} ->
            {false, State#q{backing_queue_state = BQS1}}
    end.

deliver_or_enqueue(Delivery = #delivery{message = Message, sender = SenderPid},
                   Delivered, State) ->
    {Confirm, State1} = send_or_record_confirm(Delivery, State),
    Props = message_properties(Confirm, Delivered, State),
<<<<<<< HEAD
    case attempt_delivery(Delivery, Props,
                          maybe_record_confirm_message(Confirm, State)) of
        {true, State1} ->
            State1;
        %% the next one is an optimisations
        {false, State1 = #q{ttl = 0, dlx = undefined}} ->
            %% fake an 'eventual' confirm from BQ; noop if not needed
            State2 = #q{backing_queue = BQ, backing_queue_state = BQS} =
                confirm_messages([Message#basic_message.id], State1),
            BQS1 = BQ:discard(Message, SenderPid, BQS),
            State2#q{backing_queue_state = BQS1};
        {false, State1 = #q{backing_queue = BQ, backing_queue_state = BQS}} ->
=======
    case attempt_delivery(Delivery, Props, State1) of
        {true, State2} ->
            State2;
        %% the next one is an optimisations
        %% TODO: optimise the Confirm =/= never case too
        {false, State2 = #q{ttl = 0, dlx = undefined,
                            backing_queue = BQ, backing_queue_state = BQS}}
          when Confirm == never ->
            BQS1 = BQ:discard(Message, SenderPid, BQS),
            State2#q{backing_queue_state = BQS1};
        {false, State2 = #q{backing_queue = BQ, backing_queue_state = BQS}} ->
>>>>>>> 9db422ac
            BQS1 = BQ:publish(Message, Props, SenderPid, BQS),
            ensure_ttl_timer(Props#message_properties.expiry,
                             State1#q{backing_queue_state = BQS1})
    end.

requeue_and_run(AckTags, State = #q{backing_queue       = BQ,
                                    backing_queue_state = BQS}) ->
    {_MsgIds, BQS1} = BQ:requeue(AckTags, BQS),
    run_message_queue(State#q{backing_queue_state = BQS1}).

fetch(AckRequired, State = #q{backing_queue       = BQ,
                              backing_queue_state = BQS}) ->
    {Result, BQS1} = BQ:fetch(AckRequired, BQS),
    {Result, State#q{backing_queue_state = BQS1}}.

remove_consumer(ChPid, ConsumerTag, Queue) ->
    queue:filter(fun ({CP, #consumer{tag = CTag}}) ->
                         (CP /= ChPid) or (CTag /= ConsumerTag)
                 end, Queue).

remove_consumers(ChPid, Queue) ->
    queue:filter(fun ({CP, #consumer{tag = CTag}}) when CP =:= ChPid ->
                         emit_consumer_deleted(ChPid, CTag),
                         false;
                     (_) ->
                         true
                 end, Queue).

possibly_unblock(State, ChPid, Update) ->
    case lookup_ch(ChPid) of
        not_found ->
            State;
        C ->
            C1 = Update(C),
            case ch_record_state_transition(C, C1) of
                ok      ->  update_ch_record(C1),
                            State;
                unblock -> #cr{blocked_consumers = Consumers} = C1,
                           update_ch_record(
                             C1#cr{blocked_consumers = queue:new()}),
                           AC1 = queue:join(State#q.active_consumers,
                                            Consumers),
                           run_message_queue(State#q{active_consumers = AC1})
            end
    end.

should_auto_delete(#q{q = #amqqueue{auto_delete = false}}) -> false;
should_auto_delete(#q{has_had_consumers = false}) -> false;
should_auto_delete(State) -> is_unused(State).

handle_ch_down(DownPid, State = #q{exclusive_consumer = Holder,
                                   senders            = Senders}) ->
    Senders1 = case pmon:is_monitored(DownPid, Senders) of
                   false -> Senders;
                   true  -> credit_flow:peer_down(DownPid),
                            pmon:demonitor(DownPid, Senders)
               end,
    case lookup_ch(DownPid) of
        not_found ->
            {ok, State#q{senders = Senders1}};
        C = #cr{ch_pid            = ChPid,
                acktags           = ChAckTags,
                blocked_consumers = Blocked} ->
            _ = remove_consumers(ChPid, Blocked), %% for stats emission
            ok = erase_ch_record(C),
            State1 = State#q{
                       exclusive_consumer = case Holder of
                                                {ChPid, _} -> none;
                                                Other      -> Other
                                            end,
                       active_consumers = remove_consumers(
                                            ChPid, State#q.active_consumers),
                       senders          = Senders1},
            case should_auto_delete(State1) of
                true  -> {stop, State1};
                false -> {ok, requeue_and_run(sets:to_list(ChAckTags),
                                              ensure_expiry_timer(State1))}
            end
    end.

check_exclusive_access({_ChPid, _ConsumerTag}, _ExclusiveConsume, _State) ->
    in_use;
check_exclusive_access(none, false, _State) ->
    ok;
check_exclusive_access(none, true, State) ->
    case is_unused(State) of
        true  -> ok;
        false -> in_use
    end.

consumer_count() -> consumer_count(fun (_) -> false end).

active_consumer_count() -> consumer_count(fun is_ch_blocked/1).

consumer_count(Exclude) ->
    lists:sum([Count || C = #cr{consumer_count = Count} <- all_ch_record(),
                        not Exclude(C)]).

is_unused(_State) -> consumer_count() == 0.

maybe_send_reply(_ChPid, undefined) -> ok;
maybe_send_reply(ChPid, Msg) -> ok = rabbit_channel:send_command(ChPid, Msg).

qname(#q{q = #amqqueue{name = QName}}) -> QName.

backing_queue_timeout(State = #q{backing_queue       = BQ,
                                 backing_queue_state = BQS}) ->
    State#q{backing_queue_state = BQ:timeout(BQS)}.

subtract_acks(ChPid, AckTags, State, Fun) ->
    case lookup_ch(ChPid) of
        not_found ->
            State;
        C = #cr{acktags = ChAckTags} ->
            update_ch_record(C#cr{acktags = lists:foldl(fun sets:del_element/2,
                                                        ChAckTags, AckTags)}),
            Fun(State)
    end.

message_properties(Confirm, Delivered, #q{ttl = TTL}) ->
    #message_properties{expiry           = calculate_msg_expiry(TTL),
                        needs_confirming = Confirm == eventually,
                        delivered        = Delivered}.

calculate_msg_expiry(undefined) -> undefined;
calculate_msg_expiry(TTL)       -> now_micros() + (TTL * 1000).

drop_expired_messages(State = #q{ttl = undefined}) ->
    State;
drop_expired_messages(State = #q{backing_queue_state = BQS,
                                 backing_queue       = BQ }) ->
    Now = now_micros(),
    DLXFun = dead_letter_fun(expired, State),
    ExpirePred = fun (#message_properties{expiry = Exp}) -> Now >= Exp end,
    {Props, BQS1} =
        case DLXFun of
            undefined ->
                {Next, undefined, BQS2} = BQ:dropwhile(ExpirePred, false, BQS),
                {Next, BQS2};
            _  ->
                {Next, Msgs,      BQS2} = BQ:dropwhile(ExpirePred, true,  BQS),
                DLXFun(Msgs),
                {Next, BQS2}
        end,
    ensure_ttl_timer(case Props of
                         undefined                          -> undefined;
                         #message_properties{expiry = Exp}  -> Exp
                     end, State#q{backing_queue_state = BQS1}).

ensure_ttl_timer(undefined, State) ->
    State;
ensure_ttl_timer(_Expiry, State = #q{ttl = undefined}) ->
    State;
ensure_ttl_timer(Expiry, State = #q{ttl_timer_ref = undefined}) ->
    After = (case Expiry - now_micros() of
                 V when V > 0 -> V + 999; %% always fire later
                 _            -> 0
             end) div 1000,
    TRef = erlang:send_after(After, self(), drop_expired),
    State#q{ttl_timer_ref = TRef, ttl_timer_expiry = Expiry};
ensure_ttl_timer(Expiry, State = #q{ttl_timer_ref    = TRef,
                                    ttl_timer_expiry = TExpiry})
  when Expiry + 1000 < TExpiry ->
    case erlang:cancel_timer(TRef) of
        false -> State;
        _     -> ensure_ttl_timer(Expiry, State#q{ttl_timer_ref = undefined})
    end;
ensure_ttl_timer(_Expiry, State) ->
    State.

ack_if_no_dlx(AckTags, State = #q{dlx                 = undefined,
                                  backing_queue       = BQ,
                                  backing_queue_state = BQS }) ->
    {_Guids, BQS1} = BQ:ack(AckTags, BQS),
    State#q{backing_queue_state = BQS1};
ack_if_no_dlx(_AckTags, State) ->
    State.

dead_letter_fun(_Reason, #q{dlx = undefined}) ->
    undefined;
dead_letter_fun(Reason, _State) ->
    fun(Msgs) -> gen_server2:cast(self(), {dead_letter, Msgs, Reason}) end.

dead_letter_publish(Msg, Reason, X, State = #q{publish_seqno = MsgSeqNo}) ->
    DLMsg = make_dead_letter_msg(Reason, Msg, State),
    Delivery = rabbit_basic:delivery(false, DLMsg, MsgSeqNo),
    {Queues, Cycles} = detect_dead_letter_cycles(
                         DLMsg, rabbit_exchange:route(X, Delivery)),
    lists:foreach(fun log_cycle_once/1, Cycles),
    QPids = rabbit_amqqueue:lookup(Queues),
    {_, DeliveredQPids} = rabbit_amqqueue:deliver(QPids, Delivery),
    DeliveredQPids.

handle_queue_down(QPid, Reason, State = #q{queue_monitors = QMons,
                                           unconfirmed    = UC}) ->
    case pmon:is_monitored(QPid, QMons) of
        false -> noreply(State);
        true  -> case rabbit_misc:is_abnormal_exit(Reason) of
                     true  -> {Lost, _UC1} = dtree:take_all(QPid, UC),
                              QNameS = rabbit_misc:rs(qname(State)),
                              rabbit_log:warning("DLQ ~p for ~s died with "
                                                 "~p unconfirmed messages~n",
                                                 [QPid, QNameS, length(Lost)]);
                     false -> ok
                 end,
                 {MsgSeqNoAckTags, UC1} = dtree:take(QPid, UC),
                 cleanup_after_confirm(
                   [AckTag || {_MsgSeqNo, AckTag} <- MsgSeqNoAckTags],
                   State#q{queue_monitors = pmon:erase(QPid, QMons),
                           unconfirmed    = UC1})
    end.

stop_later(Reason, State) ->
    stop_later(Reason, undefined, noreply, State).

stop_later(Reason, From, Reply, State = #q{unconfirmed = UC}) ->
    case {dtree:is_empty(UC), Reply} of
        {true, noreply} ->
            {stop, Reason, State};
        {true, _} ->
            {stop, Reason, Reply, State};
        {false, _} ->
            noreply(State#q{delayed_stop = {Reason, {From, Reply}}})
    end.

cleanup_after_confirm(AckTags, State = #q{delayed_stop        = DS,
                                          unconfirmed         = UC,
                                          backing_queue       = BQ,
                                          backing_queue_state = BQS}) ->
    {_Guids, BQS1} = BQ:ack(AckTags, BQS),
    State1 = State#q{backing_queue_state = BQS1},
    case dtree:is_empty(UC) andalso DS =/= undefined of
        true  -> case DS of
                     {_, {_, noreply}}  -> ok;
                     {_, {From, Reply}} -> gen_server2:reply(From, Reply)
                 end,
                 {Reason, _} = DS,
                 {stop, Reason, State1};
        false -> noreply(State1)
    end.

detect_dead_letter_cycles(#basic_message{content = Content}, Queues) ->
    #content{properties = #'P_basic'{headers = Headers}} =
        rabbit_binary_parser:ensure_content_decoded(Content),
    NoCycles = {Queues, []},
    case Headers of
        undefined ->
            NoCycles;
        _ ->
            case rabbit_misc:table_lookup(Headers, <<"x-death">>) of
                {array, DeathTables} ->
                    OldQueues = [rabbit_misc:table_lookup(D, <<"queue">>) ||
                                    {table, D} <- DeathTables],
                    OldQueues1 = [QName || {longstr, QName} <- OldQueues],
                    OldQueuesSet = ordsets:from_list(OldQueues1),
                    {Cycling, NotCycling} =
                        lists:partition(
                          fun(Queue) ->
                                  ordsets:is_element(Queue#resource.name,
                                                     OldQueuesSet)
                          end, Queues),
                    {NotCycling, [[QName | OldQueues1] ||
                                     #resource{name = QName} <- Cycling]};
                _ ->
                    NoCycles
            end
    end.

make_dead_letter_msg(Reason,
                     Msg = #basic_message{content       = Content,
                                          exchange_name = Exchange,
                                          routing_keys  = RoutingKeys},
                     State = #q{dlx = DLX, dlx_routing_key = DlxRoutingKey}) ->
    {DeathRoutingKeys, HeadersFun1} =
        case DlxRoutingKey of
            undefined -> {RoutingKeys, fun (H) -> H end};
            _         -> {[DlxRoutingKey],
                          fun (H) -> lists:keydelete(<<"CC">>, 1, H) end}
        end,
    ReasonBin = list_to_binary(atom_to_list(Reason)),
    #resource{name = QName} = qname(State),
    TimeSec = rabbit_misc:now_ms() div 1000,
    HeadersFun2 =
        fun (Headers) ->
                %% The first routing key is the one specified in the
                %% basic.publish; all others are CC or BCC keys.
                RKs  = [hd(RoutingKeys) | rabbit_basic:header_routes(Headers)],
                RKs1 = [{longstr, Key} || Key <- RKs],
                Info = [{<<"reason">>,       longstr,   ReasonBin},
                        {<<"queue">>,        longstr,   QName},
                        {<<"time">>,         timestamp, TimeSec},
                        {<<"exchange">>,     longstr,   Exchange#resource.name},
                        {<<"routing-keys">>, array,     RKs1}],
                HeadersFun1(rabbit_basic:append_table_header(<<"x-death">>,
                                                             Info, Headers))
        end,
    Content1 = rabbit_basic:map_headers(HeadersFun2, Content),
    Msg#basic_message{exchange_name = DLX, id = rabbit_guid:gen(),
                      routing_keys = DeathRoutingKeys, content = Content1}.

now_micros() -> timer:now_diff(now(), {0,0,0}).

infos(Items, State) -> [{Item, i(Item, State)} || Item <- Items].

i(name,        #q{q = #amqqueue{name        = Name}})       -> Name;
i(durable,     #q{q = #amqqueue{durable     = Durable}})    -> Durable;
i(auto_delete, #q{q = #amqqueue{auto_delete = AutoDelete}}) -> AutoDelete;
i(arguments,   #q{q = #amqqueue{arguments   = Arguments}})  -> Arguments;
i(pid, _) ->
    self();
i(owner_pid, #q{q = #amqqueue{exclusive_owner = none}}) ->
    '';
i(owner_pid, #q{q = #amqqueue{exclusive_owner = ExclusiveOwner}}) ->
    ExclusiveOwner;
i(exclusive_consumer_pid, #q{exclusive_consumer = none}) ->
    '';
i(exclusive_consumer_pid, #q{exclusive_consumer = {ChPid, _ConsumerTag}}) ->
    ChPid;
i(exclusive_consumer_tag, #q{exclusive_consumer = none}) ->
    '';
i(exclusive_consumer_tag, #q{exclusive_consumer = {_ChPid, ConsumerTag}}) ->
    ConsumerTag;
i(messages_ready, #q{backing_queue_state = BQS, backing_queue = BQ}) ->
    BQ:len(BQS);
i(messages_unacknowledged, _) ->
    lists:sum([sets:size(C#cr.acktags) || C <- all_ch_record()]);
i(messages, State) ->
    lists:sum([i(Item, State) || Item <- [messages_ready,
                                          messages_unacknowledged]]);
i(consumers, _) ->
    consumer_count();
i(active_consumers, _) ->
    active_consumer_count();
i(memory, _) ->
    {memory, M} = process_info(self(), memory),
    M;
i(slave_pids, #q{q = #amqqueue{name = Name}}) ->
    {ok, Q = #amqqueue{slave_pids = SPids}} =
        rabbit_amqqueue:lookup(Name),
    case rabbit_mirror_queue_misc:is_mirrored(Q) of
        false -> '';
        true  -> SPids
    end;
i(synchronised_slave_pids, #q{q = #amqqueue{name = Name}}) ->
    {ok, Q = #amqqueue{sync_slave_pids = SSPids}} =
        rabbit_amqqueue:lookup(Name),
    case rabbit_mirror_queue_misc:is_mirrored(Q) of
        false -> '';
        true  -> SSPids
    end;
i(backing_queue_status, #q{backing_queue_state = BQS, backing_queue = BQ}) ->
    BQ:status(BQS);
i(Item, _) ->
    throw({bad_argument, Item}).

consumers(#q{active_consumers = ActiveConsumers}) ->
    lists:foldl(fun (C, Acc) -> consumers(C#cr.blocked_consumers, Acc) end,
                consumers(ActiveConsumers, []), all_ch_record()).

consumers(Consumers, Acc) ->
    rabbit_misc:queue_fold(
      fun ({ChPid, #consumer{tag = CTag, ack_required = AckRequired}}, Acc1) ->
              [{ChPid, CTag, AckRequired} | Acc1]
      end, Acc, Consumers).

emit_stats(State) ->
    emit_stats(State, []).

emit_stats(State, Extra) ->
    rabbit_event:notify(queue_stats, Extra ++ infos(?STATISTICS_KEYS, State)).

emit_consumer_created(ChPid, ConsumerTag, Exclusive, AckRequired) ->
    rabbit_event:notify(consumer_created,
                        [{consumer_tag, ConsumerTag},
                         {exclusive,    Exclusive},
                         {ack_required, AckRequired},
                         {channel,      ChPid},
                         {queue,        self()}]).

emit_consumer_deleted(ChPid, ConsumerTag) ->
    rabbit_event:notify(consumer_deleted,
                        [{consumer_tag, ConsumerTag},
                         {channel,      ChPid},
                         {queue,        self()}]).

%%----------------------------------------------------------------------------

prioritise_call(Msg, _From, _State) ->
    case Msg of
        info                                 -> 9;
        {info, _Items}                       -> 9;
        consumers                            -> 9;
        stat                                 -> 7;
        _                                    -> 0
    end.

prioritise_cast(Msg, _State) ->
    case Msg of
        delete_immediately                   -> 8;
        {set_ram_duration_target, _Duration} -> 8;
        {set_maximum_since_use, _Age}        -> 8;
        {run_backing_queue, _Mod, _Fun}      -> 6;
        _                                    -> 0
    end.

prioritise_info(Msg, #q{q = #amqqueue{exclusive_owner = DownPid}}) ->
    case Msg of
        {'DOWN', _, process, DownPid, _}     -> 8;
        update_ram_duration                  -> 8;
        maybe_expire                         -> 8;
        drop_expired                         -> 8;
        emit_stats                           -> 7;
        sync_timeout                         -> 6;
        _                                    -> 0
    end.

handle_call(_, _, State = #q{delayed_stop = DS}) when DS =/= undefined ->
    noreply(State);

handle_call({init, Recover}, From,
            State = #q{q = #amqqueue{exclusive_owner = none}}) ->
    declare(Recover, From, State);

handle_call({init, Recover}, From,
            State = #q{q = #amqqueue{exclusive_owner = Owner}}) ->
    case rabbit_misc:is_process_alive(Owner) of
        true  -> erlang:monitor(process, Owner),
                 declare(Recover, From, State);
        false -> #q{backing_queue = BQ, backing_queue_state = undefined,
                    q = #amqqueue{name = QName} = Q} = State,
                 gen_server2:reply(From, not_found),
                 case Recover of
                     true -> ok;
                     _    -> rabbit_log:warning(
                               "Queue ~p exclusive owner went away~n", [QName])
                 end,
                 BQS = bq_init(BQ, Q, Recover),
                 %% Rely on terminate to delete the queue.
                 {stop, normal, State#q{backing_queue_state = BQS}}
    end;

handle_call(info, _From, State) ->
    reply(infos(?INFO_KEYS, State), State);

handle_call({info, Items}, _From, State) ->
    try
        reply({ok, infos(Items, State)}, State)
    catch Error -> reply({error, Error}, State)
    end;

handle_call(consumers, _From, State) ->
    reply(consumers(State), State);

handle_call({deliver, Delivery, Delivered}, From, State) ->
    %% Synchronous, "mandatory" deliver mode.
    gen_server2:reply(From, ok),
    noreply(deliver_or_enqueue(Delivery, Delivered, State));

handle_call({notify_down, ChPid}, From, State) ->
    %% we want to do this synchronously, so that auto_deleted queues
    %% are no longer visible by the time we send a response to the
    %% client.  The queue is ultimately deleted in terminate/2; if we
    %% return stop with a reply, terminate/2 will be called by
    %% gen_server2 *before* the reply is sent.
    case handle_ch_down(ChPid, State) of
        {ok, State1}   -> reply(ok, State1);
        {stop, State1} -> stop_later(normal, From, ok, State1)
    end;

handle_call({basic_get, ChPid, NoAck}, _From,
            State = #q{q = #amqqueue{name = QName}}) ->
    AckRequired = not NoAck,
    State1 = ensure_expiry_timer(State),
    case fetch(AckRequired, drop_expired_messages(State1)) of
        {empty, State2} ->
            reply(empty, State2);
        {{Message, IsDelivered, AckTag, Remaining}, State2} ->
            State3 =
                case AckRequired of
                    true  -> C = #cr{acktags = ChAckTags} = ch_record(ChPid),
                             ChAckTags1 = sets:add_element(AckTag, ChAckTags),
                             update_ch_record(C#cr{acktags = ChAckTags1}),
                             State2;
                    false -> State2
                end,
            Msg = {QName, self(), AckTag, IsDelivered, Message},
            reply({ok, Remaining, Msg}, State3)
    end;

handle_call({basic_consume, NoAck, ChPid, Limiter,
             ConsumerTag, ExclusiveConsume, OkMsg},
            _From, State = #q{exclusive_consumer = ExistingHolder}) ->
    case check_exclusive_access(ExistingHolder, ExclusiveConsume,
                                State) of
        in_use ->
            reply({error, exclusive_consume_unavailable}, State);
        ok ->
            C = ch_record(ChPid),
            C1 = update_consumer_count(C#cr{limiter = Limiter}, +1),
            Consumer = #consumer{tag = ConsumerTag,
                                 ack_required = not NoAck},
            ExclusiveConsumer = if ExclusiveConsume -> {ChPid, ConsumerTag};
                                   true             -> ExistingHolder
                                end,
            State1 = State#q{has_had_consumers = true,
                             exclusive_consumer = ExclusiveConsumer},
            ok = maybe_send_reply(ChPid, OkMsg),
            E = {ChPid, Consumer},
            State2 =
                case is_ch_blocked(C1) of
                    true  -> block_consumer(C1, E),
                             State1;
                    false -> update_ch_record(C1),
                             AC1 = queue:in(E, State1#q.active_consumers),
                             run_message_queue(State1#q{active_consumers = AC1})
                end,
            emit_consumer_created(ChPid, ConsumerTag, ExclusiveConsume,
                                  not NoAck),
            reply(ok, State2)
    end;

handle_call({basic_cancel, ChPid, ConsumerTag, OkMsg}, From,
            State = #q{exclusive_consumer = Holder}) ->
    ok = maybe_send_reply(ChPid, OkMsg),
    case lookup_ch(ChPid) of
        not_found ->
            reply(ok, State);
        C = #cr{blocked_consumers = Blocked} ->
            emit_consumer_deleted(ChPid, ConsumerTag),
            Blocked1 = remove_consumer(ChPid, ConsumerTag, Blocked),
            update_consumer_count(C#cr{blocked_consumers = Blocked1}, -1),
            State1 = State#q{
                       exclusive_consumer = case Holder of
                                                {ChPid, ConsumerTag} -> none;
                                                _                    -> Holder
                                            end,
                       active_consumers   = remove_consumer(
                                              ChPid, ConsumerTag,
                                             State#q.active_consumers)},
            case should_auto_delete(State1) of
                false -> reply(ok, ensure_expiry_timer(State1));
                true  -> stop_later(normal, From, ok, State1)
            end
    end;

handle_call(stat, _From, State) ->
    State1 = #q{backing_queue = BQ, backing_queue_state = BQS} =
        drop_expired_messages(ensure_expiry_timer(State)),
    reply({ok, BQ:len(BQS), active_consumer_count()}, State1);

handle_call({delete, IfUnused, IfEmpty}, From,
            State = #q{backing_queue_state = BQS, backing_queue = BQ}) ->
    IsEmpty = BQ:is_empty(BQS),
    IsUnused = is_unused(State),
    if
        IfEmpty and not(IsEmpty)   -> reply({error, not_empty}, State);
        IfUnused and not(IsUnused) -> reply({error, in_use}, State);
        true                       -> stop_later(normal, From,
                                                 {ok, BQ:len(BQS)}, State)
    end;

handle_call(purge, _From, State = #q{backing_queue       = BQ,
                                     backing_queue_state = BQS}) ->
    {Count, BQS1} = BQ:purge(BQS),
    reply({ok, Count}, State#q{backing_queue_state = BQS1});

handle_call({requeue, AckTags, ChPid}, From, State) ->
    gen_server2:reply(From, ok),
    noreply(subtract_acks(
              ChPid, AckTags, State,
              fun (State1) -> requeue_and_run(AckTags, State1) end));

handle_call(start_mirroring, _From, State = #q{backing_queue       = BQ,
                                               backing_queue_state = BQS}) ->
    %% lookup again to get policy for init_with_existing_bq
    {ok, Q} = rabbit_amqqueue:lookup(qname(State)),
    true = BQ =/= rabbit_mirror_queue_master, %% assertion
    BQ1 = rabbit_mirror_queue_master,
    BQS1 = BQ1:init_with_existing_bq(Q, BQ, BQS),
    reply(ok, State#q{backing_queue       = BQ1,
                      backing_queue_state = BQS1});

handle_call(stop_mirroring, _From, State = #q{backing_queue       = BQ,
                                              backing_queue_state = BQS}) ->
    BQ = rabbit_mirror_queue_master, %% assertion
    {BQ1, BQS1} = BQ:stop_mirroring(BQS),
    reply(ok, State#q{backing_queue       = BQ1,
                      backing_queue_state = BQS1});

handle_call(force_event_refresh, _From,
            State = #q{exclusive_consumer = Exclusive}) ->
    rabbit_event:notify(queue_created, infos(?CREATION_EVENT_KEYS, State)),
    case Exclusive of
        none       -> [emit_consumer_created(Ch, CTag, false, AckRequired) ||
                          {Ch, CTag, AckRequired} <- consumers(State)];
        {Ch, CTag} -> [{Ch, CTag, AckRequired}] = consumers(State),
                      emit_consumer_created(Ch, CTag, true, AckRequired)
    end,
    reply(ok, State).

handle_cast({confirm, MsgSeqNos, QPid}, State = #q{unconfirmed = UC}) ->
    {MsgSeqNoAckTags, UC1} = dtree:take(MsgSeqNos, QPid, UC),
    State1 = case dtree:is_defined(QPid, UC1) of
                 false -> QMons = State#q.queue_monitors,
                          State#q{queue_monitors = pmon:demonitor(QPid, QMons)};
                 true  -> State
             end,
    cleanup_after_confirm([AckTag || {_MsgSeqNo, AckTag} <- MsgSeqNoAckTags],
                          State1#q{unconfirmed = UC1});

handle_cast(_, State = #q{delayed_stop = DS}) when DS =/= undefined ->
    noreply(State);

handle_cast({run_backing_queue, Mod, Fun},
            State = #q{backing_queue = BQ, backing_queue_state = BQS}) ->
    noreply(run_message_queue(
              State#q{backing_queue_state = BQ:invoke(Mod, Fun, BQS)}));

handle_cast({deliver, Delivery = #delivery{sender = Sender}, Delivered, Flow},
            State = #q{senders = Senders}) ->
    %% Asynchronous, non-"mandatory" deliver mode.
    Senders1 = case Flow of
                   flow   -> credit_flow:ack(Sender),
                             pmon:monitor(Sender, Senders);
                   noflow -> Senders
               end,
    State1 = State#q{senders = Senders1},
    noreply(deliver_or_enqueue(Delivery, Delivered, State1));

handle_cast({ack, AckTags, ChPid}, State) ->
    noreply(subtract_acks(
              ChPid, AckTags, State,
              fun (State1 = #q{backing_queue       = BQ,
                               backing_queue_state = BQS}) ->
                      {_Guids, BQS1} = BQ:ack(AckTags, BQS),
                      State1#q{backing_queue_state = BQS1}
              end));

handle_cast({reject, AckTags, Requeue, ChPid}, State) ->
    noreply(subtract_acks(
              ChPid, AckTags, State,
              case Requeue of
                  true  -> fun (State1) -> requeue_and_run(AckTags, State1) end;
                  false -> fun (State1 = #q{backing_queue       = BQ,
                                            backing_queue_state = BQS}) ->
                                   Fun =
                                       case dead_letter_fun(rejected, State1) of
                                           undefined -> undefined;
                                           F         -> fun(M, A) -> F([{M, A}])
                                                        end
                                       end,
                                   BQS1 = BQ:fold(Fun, BQS, AckTags),
                                   ack_if_no_dlx(
                                     AckTags,
                                     State1#q{backing_queue_state = BQS1})
                           end
              end));

handle_cast(delete_immediately, State) ->
    stop_later(normal, State);

handle_cast({unblock, ChPid}, State) ->
    noreply(
      possibly_unblock(State, ChPid,
                       fun (C) -> C#cr{is_limit_active = false} end));

handle_cast({notify_sent, ChPid, Credit}, State) ->
    noreply(
      possibly_unblock(State, ChPid,
                       fun (C = #cr{unsent_message_count = Count}) ->
                               C#cr{unsent_message_count = Count - Credit}
                       end));

handle_cast({limit, ChPid, Limiter}, State) ->
    noreply(
      possibly_unblock(
        State, ChPid,
        fun (C = #cr{consumer_count  = ConsumerCount,
                     limiter         = OldLimiter,
                     is_limit_active = OldLimited}) ->
                case (ConsumerCount =/= 0 andalso
                      not rabbit_limiter:is_enabled(OldLimiter)) of
                    true  -> ok = rabbit_limiter:register(Limiter, self());
                    false -> ok
                end,
                Limited = OldLimited andalso rabbit_limiter:is_enabled(Limiter),
                C#cr{limiter = Limiter, is_limit_active = Limited}
        end));

handle_cast({flush, ChPid}, State) ->
    ok = rabbit_channel:flushed(ChPid, self()),
    noreply(State);

handle_cast({set_ram_duration_target, Duration},
            State = #q{backing_queue = BQ, backing_queue_state = BQS}) ->
    BQS1 = BQ:set_ram_duration_target(Duration, BQS),
    noreply(State#q{backing_queue_state = BQS1});

handle_cast({set_maximum_since_use, Age}, State) ->
    ok = file_handle_cache:set_maximum_since_use(Age),
    noreply(State);

handle_cast({dead_letter, Msgs, Reason}, State = #q{dlx = XName}) ->
    case rabbit_exchange:lookup(XName) of
        {ok, X} ->
            noreply(lists:foldl(
                      fun({Msg, AckTag}, State1 = #q{publish_seqno  = SeqNo,
                                                     unconfirmed    = UC,
                                                     queue_monitors = QMon}) ->
                              QPids = dead_letter_publish(Msg, Reason, X,
                                                          State1),
                              UC1   = dtree:insert(SeqNo, QPids, AckTag, UC),
                              QMons = pmon:monitor_all(QPids, QMon),
                              State1#q{queue_monitors = QMons,
                                       publish_seqno  = SeqNo + 1,
                                       unconfirmed    = UC1}
                      end, State, Msgs));
        {error, not_found} ->
            cleanup_after_confirm([AckTag || {_, AckTag} <- Msgs], State)
    end;

handle_cast(wake_up, State) ->
    noreply(State).

%% We need to not ignore this as we need to remove outstanding
%% confirms due to queue death.
handle_info({'DOWN', _MonitorRef, process, DownPid, Reason},
            State = #q{delayed_stop = DS}) when DS =/= undefined ->
    handle_queue_down(DownPid, Reason, State);

handle_info(_, State = #q{delayed_stop = DS}) when DS =/= undefined ->
    noreply(State);

handle_info(maybe_expire, State) ->
    case is_unused(State) of
        true  -> stop_later(normal, State);
        false -> noreply(ensure_expiry_timer(State))
    end;

handle_info(drop_expired, State) ->
    noreply(drop_expired_messages(State#q{ttl_timer_ref = undefined}));

handle_info(emit_stats, State) ->
    %% Do not invoke noreply as it would see no timer and create a new one.
    emit_stats(State),
    State1 = rabbit_event:reset_stats_timer(State, #q.stats_timer),
    assert_invariant(State1),
    {noreply, State1, hibernate};

handle_info({'DOWN', _MonitorRef, process, DownPid, _Reason},
            State = #q{q = #amqqueue{exclusive_owner = DownPid}}) ->
    %% Exclusively owned queues must disappear with their owner.  In
    %% the case of clean shutdown we delete the queue synchronously in
    %% the reader - although not required by the spec this seems to
    %% match what people expect (see bug 21824). However we need this
    %% monitor-and-async- delete in case the connection goes away
    %% unexpectedly.
    stop_later(normal, State);

handle_info({'DOWN', _MonitorRef, process, DownPid, Reason}, State) ->
    case handle_ch_down(DownPid, State) of
        {ok, State1}   -> handle_queue_down(DownPid, Reason, State1);
        {stop, State1} -> stop_later(normal, State1)
    end;

handle_info(update_ram_duration, State = #q{backing_queue = BQ,
                                            backing_queue_state = BQS}) ->
    {RamDuration, BQS1} = BQ:ram_duration(BQS),
    DesiredDuration =
        rabbit_memory_monitor:report_ram_duration(self(), RamDuration),
    BQS2 = BQ:set_ram_duration_target(DesiredDuration, BQS1),
    noreply(State#q{rate_timer_ref = just_measured,
                    backing_queue_state = BQS2});

handle_info(sync_timeout, State) ->
    noreply(backing_queue_timeout(State#q{sync_timer_ref = undefined}));

handle_info(timeout, State) ->
    noreply(backing_queue_timeout(State));

handle_info({'EXIT', _Pid, Reason}, State) ->
    {stop, Reason, State};

handle_info({bump_credit, Msg}, State) ->
    credit_flow:handle_bump_msg(Msg),
    noreply(State);

handle_info(Info, State) ->
    {stop, {unhandled_info, Info}, State}.

handle_pre_hibernate(State = #q{backing_queue_state = undefined}) ->
    {hibernate, State};
handle_pre_hibernate(State = #q{backing_queue = BQ,
                                backing_queue_state = BQS}) ->
    {RamDuration, BQS1} = BQ:ram_duration(BQS),
    DesiredDuration =
        rabbit_memory_monitor:report_ram_duration(self(), RamDuration),
    BQS2 = BQ:set_ram_duration_target(DesiredDuration, BQS1),
    BQS3 = BQ:handle_pre_hibernate(BQS2),
    rabbit_event:if_enabled(
      State, #q.stats_timer,
      fun () -> emit_stats(State, [{idle_since, now()}]) end),
    State1 = rabbit_event:stop_stats_timer(State#q{backing_queue_state = BQS3},
                                           #q.stats_timer),
    {hibernate, stop_rate_timer(State1)}.

format_message_queue(Opt, MQ) -> rabbit_misc:format_message_queue(Opt, MQ).

log_cycle_once(Queues) ->
    Key = {queue_cycle, Queues},
    case get(Key) of
        true      -> ok;
        undefined -> rabbit_log:warning(
                       "Message dropped. Dead-letter queues cycle detected" ++
                       ": ~p~nThis cycle will NOT be reported again.~n",
                       [Queues]),
                     put(Key, true)
    end.<|MERGE_RESOLUTION|>--- conflicted
+++ resolved
@@ -542,35 +542,20 @@
                    Delivered, State) ->
     {Confirm, State1} = send_or_record_confirm(Delivery, State),
     Props = message_properties(Confirm, Delivered, State),
-<<<<<<< HEAD
-    case attempt_delivery(Delivery, Props,
-                          maybe_record_confirm_message(Confirm, State)) of
-        {true, State1} ->
-            State1;
-        %% the next one is an optimisations
-        {false, State1 = #q{ttl = 0, dlx = undefined}} ->
-            %% fake an 'eventual' confirm from BQ; noop if not needed
-            State2 = #q{backing_queue = BQ, backing_queue_state = BQS} =
-                confirm_messages([Message#basic_message.id], State1),
-            BQS1 = BQ:discard(Message, SenderPid, BQS),
-            State2#q{backing_queue_state = BQS1};
-        {false, State1 = #q{backing_queue = BQ, backing_queue_state = BQS}} ->
-=======
     case attempt_delivery(Delivery, Props, State1) of
         {true, State2} ->
             State2;
         %% the next one is an optimisations
-        %% TODO: optimise the Confirm =/= never case too
-        {false, State2 = #q{ttl = 0, dlx = undefined,
-                            backing_queue = BQ, backing_queue_state = BQS}}
-          when Confirm == never ->
+        {false, State2 = #q{ttl = 0, dlx = undefined}} ->
+            %% fake an 'eventual' confirm from BQ; noop if not needed
+            State3 = #q{backing_queue = BQ, backing_queue_state = BQS} =
+                confirm_messages([Message#basic_message.id], State2),
             BQS1 = BQ:discard(Message, SenderPid, BQS),
-            State2#q{backing_queue_state = BQS1};
+            State3#q{backing_queue_state = BQS1};
         {false, State2 = #q{backing_queue = BQ, backing_queue_state = BQS}} ->
->>>>>>> 9db422ac
             BQS1 = BQ:publish(Message, Props, SenderPid, BQS),
             ensure_ttl_timer(Props#message_properties.expiry,
-                             State1#q{backing_queue_state = BQS1})
+                             State2#q{backing_queue_state = BQS1})
     end.
 
 requeue_and_run(AckTags, State = #q{backing_queue       = BQ,
