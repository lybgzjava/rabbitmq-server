--- conflicted
+++ resolved
@@ -1055,17 +1055,10 @@
 handle_cast({ack, AckTags, CTag, ChPid}, State) ->
     noreply(ack(AckTags, CTag, ChPid, State));
 
-<<<<<<< HEAD
-handle_cast({reject, true, AckTags, CTag, ChPid}, State) ->
+handle_cast({reject, true,  AckTags, CTag, ChPid}, State) ->
     noreply(requeue(AckTags, CTag, ChPid, State));
 
 handle_cast({reject, false, AckTags, CTag, ChPid}, State) ->
-=======
-handle_cast({reject, true,  AckTags, ChPid}, State) ->
-    noreply(requeue(AckTags, ChPid, State));
-
-handle_cast({reject, false, AckTags, ChPid}, State) ->
->>>>>>> d25db8a1
     noreply(with_dlx(
               State#q.dlx,
               fun (X) -> subtract_acks(AckTags, CTag, ChPid, State,
