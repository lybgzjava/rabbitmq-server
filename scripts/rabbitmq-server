#!/bin/sh
##   The contents of this file are subject to the Mozilla Public License
##   Version 1.1 (the "License"); you may not use this file except in
##   compliance with the License. You may obtain a copy of the License at
##   http://www.mozilla.org/MPL/
##
##   Software distributed under the License is distributed on an "AS IS"
##   basis, WITHOUT WARRANTY OF ANY KIND, either express or implied. See the
##   License for the specific language governing rights and limitations
##   under the License.
##
##   The Original Code is RabbitMQ.
##
##   The Initial Developers of the Original Code are LShift Ltd,
##   Cohesive Financial Technologies LLC, and Rabbit Technologies Ltd.
##
##   Portions created before 22-Nov-2008 00:00:00 GMT by LShift Ltd,
##   Cohesive Financial Technologies LLC, or Rabbit Technologies Ltd
##   are Copyright (C) 2007-2008 LShift Ltd, Cohesive Financial
##   Technologies LLC, and Rabbit Technologies Ltd.
##
##   Portions created by LShift Ltd are Copyright (C) 2007-2010 LShift
##   Ltd. Portions created by Cohesive Financial Technologies LLC are
##   Copyright (C) 2007-2010 Cohesive Financial Technologies
##   LLC. Portions created by Rabbit Technologies Ltd are Copyright
##   (C) 2007-2010 Rabbit Technologies Ltd.
##
##   All Rights Reserved.
##
##   Contributor(s): ______________________________________.
##

[ "x" = "x$HOSTNAME" ] && HOSTNAME=`env hostname -s`
NODENAME=rabbit@${HOSTNAME%%.*}
SERVER_ERL_ARGS="+K true +A30 +P 1048576 \
-kernel inet_default_listen_options [{nodelay,true}] \
-kernel inet_default_connect_options [{nodelay,true}]"
CONFIG_FILE=/etc/rabbitmq/rabbitmq
LOG_BASE=/var/log/rabbitmq
MNESIA_BASE=/var/lib/rabbitmq/mnesia
SERVER_START_ARGS=

. `dirname $0`/rabbitmq-env

DEFAULT_NODE_IP_ADDRESS=0.0.0.0
DEFAULT_NODE_PORT=5672
[ "x" = "x$RABBITMQ_NODE_IP_ADDRESS" ] && [ "x" != "x$NODE_IP_ADDRESS" ] && RABBITMQ_NODE_IP_ADDRESS=${NODE_IP_ADDRESS}
[ "x" = "x$RABBITMQ_NODE_PORT" ] && [ "x" != "x$NODE_PORT" ] && RABBITMQ_NODE_PORT=${NODE_PORT}
if [ "x" = "x$RABBITMQ_NODE_IP_ADDRESS" ]
then
    if [ "x" != "x$RABBITMQ_NODE_PORT" ]
    then RABBITMQ_NODE_IP_ADDRESS=${DEFAULT_NODE_IP_ADDRESS}
    fi
else
    if [ "x" = "x$RABBITMQ_NODE_PORT" ]
    then RABBITMQ_NODE_PORT=${DEFAULT_NODE_PORT}
    fi
fi
[ "x" = "x$RABBITMQ_NODENAME" ] && RABBITMQ_NODENAME=${NODENAME}
[ "x" = "x$RABBITMQ_SERVER_ERL_ARGS" ] && RABBITMQ_SERVER_ERL_ARGS=${SERVER_ERL_ARGS}
[ "x" = "x$RABBITMQ_CONFIG_FILE" ] && RABBITMQ_CONFIG_FILE=${CONFIG_FILE}
[ "x" = "x$RABBITMQ_LOG_BASE" ] && RABBITMQ_LOG_BASE=${LOG_BASE}
[ "x" = "x$RABBITMQ_MNESIA_BASE" ] && RABBITMQ_MNESIA_BASE=${MNESIA_BASE}
[ "x" = "x$RABBITMQ_SERVER_START_ARGS" ] && RABBITMQ_SERVER_START_ARGS=${SERVER_START_ARGS}

[ "x" = "x$RABBITMQ_MNESIA_DIR" ] && RABBITMQ_MNESIA_DIR=${MNESIA_DIR}
[ "x" = "x$RABBITMQ_MNESIA_DIR" ] && RABBITMQ_MNESIA_DIR=${RABBITMQ_MNESIA_BASE}/${RABBITMQ_NODENAME}

[ "x" = "x$RABBITMQ_PLUGINS_EXPAND_DIR" ] && RABBITMQ_PLUGINS_EXPAND_DIR=${PLUGINS_EXPAND_DIR}
[ "x" = "x$RABBITMQ_PLUGINS_EXPAND_DIR" ] && RABBITMQ_PLUGINS_EXPAND_DIR=${RABBITMQ_MNESIA_BASE}/${RABBITMQ_NODENAME}-plugins-expand

[ "x" = "x$RABBITMQ_PLUGINS_DIR" ] && RABBITMQ_PLUGINS_DIR="${RABBITMQ_HOME}/plugins"

## Log rotation
[ "x" = "x$RABBITMQ_LOGS" ] && RABBITMQ_LOGS=${LOGS}
[ "x" = "x$RABBITMQ_LOGS" ] && RABBITMQ_LOGS="${RABBITMQ_LOG_BASE}/${RABBITMQ_NODENAME}.log"
[ "x" = "x$RABBITMQ_SASL_LOGS" ] && RABBITMQ_SASL_LOGS=${SASL_LOGS}
[ "x" = "x$RABBITMQ_SASL_LOGS" ] && RABBITMQ_SASL_LOGS="${RABBITMQ_LOG_BASE}/${RABBITMQ_NODENAME}-sasl.log"
[ "x" = "x$RABBITMQ_BACKUP_EXTENSION" ] && RABBITMQ_BACKUP_EXTENSION=${BACKUP_EXTENSION}
[ "x" = "x$RABBITMQ_BACKUP_EXTENSION" ] && RABBITMQ_BACKUP_EXTENSION=".1"

[ -f  "${RABBITMQ_LOGS}" ] && cat "${RABBITMQ_LOGS}" >> "${RABBITMQ_LOGS}${RABBITMQ_BACKUP_EXTENSION}"
[ -f  "${RABBITMQ_SASL_LOGS}" ] && cat "${RABBITMQ_SASL_LOGS}" >> "${RABBITMQ_SASL_LOGS}${RABBITMQ_BACKUP_EXTENSION}"

RABBITMQ_START_RABBIT=
[ "x" = "x$RABBITMQ_ALLOW_INPUT" ] && RABBITMQ_START_RABBIT='-noinput'

RABBITMQ_EBIN_ROOT="${RABBITMQ_HOME}/ebin"
if [ "x" = "x$RABBITMQ_NODE_ONLY" ]; then
    if erl \
	-pa "$RABBITMQ_EBIN_ROOT" \
<<<<<<< HEAD
	-rabbit plugins_dir "\"$RABBITMQ_PLUGINS_DIR\"" \
	-rabbit plugins_expand_dir "\"$RABBITMQ_PLUGINS_EXPAND_DIR\"" \
	-rabbit rabbit_ebin "\"$RABBITMQ_EBIN_ROOT\"" \
=======
>>>>>>> d59dde54
	-noinput \
	-hidden \
	-s rabbit_plugin_activator \
	-extra "$RABBITMQ_PLUGINS_DIR" "${RABBITMQ_MNESIA_DIR}/plugins-scratch"
    then
	RABBITMQ_BOOT_FILE="${RABBITMQ_PLUGINS_EXPAND_DIR}/rabbit"
	RABBITMQ_EBIN_PATH=""
    else
	exit 1
    fi
else
    RABBITMQ_BOOT_FILE=start_sasl
    RABBITMQ_EBIN_PATH="-pa ${RABBITMQ_EBIN_ROOT}"
fi
RABBITMQ_CONFIG_ARG=
[ -f "${RABBITMQ_CONFIG_FILE}.config" ] && RABBITMQ_CONFIG_ARG="-config ${RABBITMQ_CONFIG_FILE}"

RABBITMQ_LISTEN_ARG=
[ "x" != "x$RABBITMQ_NODE_PORT" ] && [ "x" != "x$RABBITMQ_NODE_IP_ADDRESS" ] && RABBITMQ_LISTEN_ARG="-rabbit tcp_listeners [{\""${RABBITMQ_NODE_IP_ADDRESS}"\","${RABBITMQ_NODE_PORT}"}]"

# we need to turn off path expansion because some of the vars, notably
# RABBITMQ_SERVER_ERL_ARGS, contain terms that look like globs and
# there is no other way of preventing their expansion.
set -f

exec erl \
    ${RABBITMQ_EBIN_PATH} \
    ${RABBITMQ_START_RABBIT} \
    -sname ${RABBITMQ_NODENAME} \
    -boot ${RABBITMQ_BOOT_FILE} \
    ${RABBITMQ_CONFIG_ARG} \
    +W w \
    ${RABBITMQ_SERVER_ERL_ARGS} \
    ${RABBITMQ_LISTEN_ARG} \
    -sasl errlog_type error \
    -kernel error_logger '{file,"'${RABBITMQ_LOGS}'"}' \
    -sasl sasl_error_logger '{file,"'${RABBITMQ_SASL_LOGS}'"}' \
    -os_mon start_cpu_sup true \
    -os_mon start_disksup false \
    -os_mon start_memsup false \
    -mnesia dir "\"${RABBITMQ_MNESIA_DIR}\"" \
    ${RABBITMQ_SERVER_START_ARGS} \
    "$@"<|MERGE_RESOLUTION|>--- conflicted
+++ resolved
@@ -89,16 +89,10 @@
 if [ "x" = "x$RABBITMQ_NODE_ONLY" ]; then
     if erl \
 	-pa "$RABBITMQ_EBIN_ROOT" \
-<<<<<<< HEAD
-	-rabbit plugins_dir "\"$RABBITMQ_PLUGINS_DIR\"" \
-	-rabbit plugins_expand_dir "\"$RABBITMQ_PLUGINS_EXPAND_DIR\"" \
-	-rabbit rabbit_ebin "\"$RABBITMQ_EBIN_ROOT\"" \
-=======
->>>>>>> d59dde54
 	-noinput \
 	-hidden \
 	-s rabbit_plugin_activator \
-	-extra "$RABBITMQ_PLUGINS_DIR" "${RABBITMQ_MNESIA_DIR}/plugins-scratch"
+	-extra "$RABBITMQ_PLUGINS_DIR" "${RABBITMQ_PLUGINS_EXPAND_DIR}"
     then
 	RABBITMQ_BOOT_FILE="${RABBITMQ_PLUGINS_EXPAND_DIR}/rabbit"
 	RABBITMQ_EBIN_PATH=""
